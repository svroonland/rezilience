package nl.vroste.rezilience

import nl.vroste.rezilience.CircuitBreaker.{ CircuitBreakerOpen, State }
import zio._
import zio.test.Assertion._
import zio.test.TestAspect.{ nonFlaky, timeout, withLiveClock, withLiveConsole }
import zio.test._

case class PrintFriendlyDuration(duration: Duration) extends AnyVal {
  def +(that: PrintFriendlyDuration) = PrintFriendlyDuration(duration + that.duration)

  override def toString: String = s"${duration.asScala.toMillis} ms"
}

object FailureRateTrippingStrategySpec extends ZIOSpecDefault {
  sealed trait Error
  case object MyCallError     extends Error
  case object MyNotFatalError extends Error

  val randomListOfIntervals: Gen[Any, List[PrintFriendlyDuration]] = Gen.int(0, 5).flatMap {
    Gen.listOfN(_) {
      Gen.finiteDuration(min = 100.millis, max = 10.seconds).map(PrintFriendlyDuration(_))
    }
  }

  override def spec =
    suite("Failure rate tripping strategy")(
<<<<<<< HEAD
      test("does not trip initially") {
        for {
          strategy   <- TrippingStrategy.failureRate()
          shouldTrip <- strategy.shouldTrip
        } yield assert(shouldTrip)(isFalse)
=======
      testM("does not trip initially") {
        TrippingStrategy.failureRate().use { strategy =>
          for {
            shouldTrip <- strategy.shouldTrip(true)
          } yield assert(shouldTrip)(isFalse)
        }
>>>>>>> 3a0baf4b
      } @@ nonFlaky,
      test("does not trip when all calls are successful") {
        check(
          Gen.double(0.0, 1.0),                     // Failure threshold
          Gen.finiteDuration(1.second, 10.minutes), // Sample duration
          Gen.int(1, 10),                           // Min throughput
          randomListOfIntervals                     // Intervals
        ) { case (rate, sampleDuration, minThroughput, callIntervals) =>
          ZIO.scoped {
            for {
              strategy         <- TrippingStrategy.failureRate(rate, sampleDuration, minThroughput)
              shouldTripChecks <- ZIO.foreach(callIntervals) { d =>
                                    TestClock.adjust(d.duration) *> strategy.shouldTrip(true)
                                  }
            } yield assert(shouldTripChecks)(forall(isFalse))
          }
        }
      },
      test("only trips after the sample period") {
        val rate           = 0.5
        val sampleDuration = 400.millis
        val minThroughput  = 5

        val strategy = TrippingStrategy.failureRate(rate, sampleDuration, minThroughput, nrSampleBuckets = 10)
        for {
          cb <- CircuitBreaker.make[String](strategy, resetPolicy = Schedule.fixed(5.seconds))
          // Make a succeeding and a failing call 4 times every 100 ms
          _  <- {
            cb(ZIO.unit) *> cb(ZIO.fail("Oh Oh")).either *> TestClock.adjust(150.millis)
          }.repeat(Schedule.recurs(3))
          // Next call should fail
          _  <- TestClock.adjust(50.millis)
          r  <- cb(ZIO.succeed(println("Succeeding call that should fail fast"))).exit
        } yield assert(r)(fails(equalTo(CircuitBreakerOpen)))
      } @@ nonFlaky,
      test("does not trip if the failure rate stays below the threshold") {
        val rate           = 0.7
        val sampleDuration = 100.millis
        val minThroughput  = 5

        val strategy = TrippingStrategy.failureRate(rate, sampleDuration, minThroughput, nrSampleBuckets = 10)
        for {
          cb <- CircuitBreaker.make[String](
                  strategy,
                  Schedule.fixed(5.seconds),
                  onStateChange = state => ZIO.succeed(println(s"CB state changed to ${state}"))
                )
          // Make a succeeding and a failing call 4 times every 100 ms
          _  <- {
            cb(ZIO.unit) *> cb(ZIO.fail("Oh Oh")).either
          }.repeat(Schedule.spaced(10.millis) && Schedule.recurs(10))
        } yield assertCompletes
      } @@ withLiveClock @@ nonFlaky @@ TestAspect.parallel,
      test("does not trip after resetting") {
        val rate           = 0.5
        val sampleDuration = 400.millis
        val minThroughput  = 5

        val strategy = TrippingStrategy.failureRate(rate, sampleDuration, minThroughput, nrSampleBuckets = 10)

        ZIO.scoped {
          (for {
            stateChanges <- Queue.unbounded[State]
            cb           <- CircuitBreaker
                              .make[String](strategy, Schedule.fixed(1.seconds), onStateChange = stateChanges.offer(_).ignore)
          } yield (stateChanges, cb)).flatMap { case (stateChanges, cb) =>
            def expectState(s: State) = stateChanges.take.filterOrDieMessage(_ == s)(s"Expected state ${s}")

            def makeCall[R, A](f: ZIO[R, String, A]) = cb(f)

            for {
              // Make a succeeding and a failing call 4 times every 100 ms
              _ <- (makeCall(ZIO.unit) *> makeCall(ZIO.fail("Oh Oh")).either)
                     .repeat(Schedule.spaced(150.millis) && Schedule.recurs(3))
              _ <- expectState(State.Open)

              // Next call should fail
              _ <- makeCall(ZIO.unit).flip

              // Wait for HalfOpen state
              _ <- expectState(State.HalfOpen)

              // Succeed a call to go back to Closed state
              _ <- makeCall(ZIO.unit)
              _ <- expectState(State.Closed)

              // Make some failed calls but less than minThroughput
              _ <- makeCall(ZIO.fail("Oh oh")).either.repeat(Schedule.recurs(3))

              // Next call should should go through
              _ <- makeCall(ZIO.unit)
            } yield assertCompletes
          }
        }
      } @@ withLiveClock @@ withLiveConsole @@ nonFlaky,
      test("trips only after the sample duration has expired and all calls fail") {
        val nrSampleBuckets = 10

        check(
          Gen.double(0.1, 1.0),                                                   // Failure threshold
          Gen.finiteDuration(1.second, 10.minutes).map(PrintFriendlyDuration(_)), // Sample duration
          Gen.int(1, 10),                                                         // Min throughput
          randomListOfIntervals
        ) { case (rate, sampleDuration, minThroughput, callIntervals) =>
          val totalTimes = callIntervals.scan(PrintFriendlyDuration(0.seconds))(_ + _).tail
          val totalCalls = callIntervals.map(_ => 1).scan(0)(_ + _).tail

          ZIO.scoped {
            for {
              strategy         <- TrippingStrategy.failureRate(rate, sampleDuration.duration, minThroughput, nrSampleBuckets)
              shouldTripChecks <-
                ZIO.foreach((callIntervals zip totalTimes) zip totalCalls) { case ((d, totalTime), totalCalls) =>
                  for {
                    _         <- TestClock.adjust(d.duration)
                    wouldTrip <- strategy.shouldTrip(false)
                  } yield
                    if (wouldTrip)
                      totalTime.duration >= sampleDuration.duration && totalCalls >= minThroughput
                    else true
                }
            } yield assert(shouldTripChecks)(forall(isTrue))
          }
        }
      }
    ) @@ timeout(240.seconds) @@ TestAspect.repeats(10)
}<|MERGE_RESOLUTION|>--- conflicted
+++ resolved
@@ -25,20 +25,11 @@
 
   override def spec =
     suite("Failure rate tripping strategy")(
-<<<<<<< HEAD
       test("does not trip initially") {
         for {
           strategy   <- TrippingStrategy.failureRate()
-          shouldTrip <- strategy.shouldTrip
+          shouldTrip <- strategy.shouldTrip(true)
         } yield assert(shouldTrip)(isFalse)
-=======
-      testM("does not trip initially") {
-        TrippingStrategy.failureRate().use { strategy =>
-          for {
-            shouldTrip <- strategy.shouldTrip(true)
-          } yield assert(shouldTrip)(isFalse)
-        }
->>>>>>> 3a0baf4b
       } @@ nonFlaky,
       test("does not trip when all calls are successful") {
         check(
