package nl.vroste.rezilience
import zio._
import zio.test.Assertion._
import zio.test.TestAspect.{ diagnose, nonFlaky, timeout }
import zio.test._

import java.time.Instant

object RateLimiterSpec extends ZIOSpecDefault {
  override def spec = suite("RateLimiter")(
    test("execute up to max calls immediately") {
      ZIO.scoped {
        for {
          rl    <- RateLimiter.make(10, 1.second)
          now   <- Clock.instant
          times <- ZIO.foreach((1 to 10).toList)(_ => rl(Clock.instant))
        } yield assert(times)(forall(equalTo(now)))
      }
    },
<<<<<<< HEAD
    test("succeed with the result of the call") {
      ZIO.scoped {
=======
    testM("is not affected by stream chunk size") {
      RateLimiter.make(10, 1.second).use { rl =>
        for {
          now           <- clock.instant
          times1        <-
            ZIO.foreachPar((1 to 5).toList)(_ => rl(clock.instant))
          secondCallFib <- ZIO.foreachPar((1 to 15).toList)(_ => rl(clock.instant).fork)
          _             <- TestClock.adjust(1.second)
          times2        <- ZIO.foreach(secondCallFib)(_.join)

          times = times1 ++ times2

        } yield assert(times.filter(_ == now))(hasSize(equalTo(10)))
      }
    },
    testM("succeed with the result of the call") {
      RateLimiter.make(10, 1.second).use { rl =>
>>>>>>> e111a3ae
        for {
          rl     <- RateLimiter.make(10, 1.second)
          result <- rl(ZIO.succeed(3))
        } yield assert(result)(equalTo(3))
      }
    },
    test("fail with the result of a failed call") {
      ZIO.scoped {
        for {
          rl     <-
            RateLimiter.make(10, 1.second)
          result <- rl(ZIO.fail(None)).either
        } yield assert(result)(isLeft(isNone))
      }
    },
    test("continue after a failed call") {
      ZIO.scoped {
        for {
          rl <- RateLimiter.make(10, 1.second)
          _  <- rl(ZIO.fail(None)).either
          _  <- rl(ZIO.succeed(3))
        } yield assertCompletes
      }
    },
    test("holds back up calls after the max") {
      ZIO.scoped {
        for {
          rl    <- RateLimiter.make(10, 1.second)
          now   <- Clock.instant
          fib   <- ZIO.foreach((1 to 20).toList)(_ => rl(Clock.instant)).fork
          _     <- TestClock.adjust(1.second)
          later <- Clock.instant
          times <- fib.join
        } yield assert(times.take(10))(forall(equalTo(now))) && assert(times.drop(10))(
          forall(isGreaterThan(now) && isLessThanEqualTo(later))
        )
      }
    },
<<<<<<< HEAD
    test("will interrupt the effect when a call is interrupted") {
      ZIO.scoped {
        for {
          rl          <- RateLimiter.make(10, 1.second)
          latch       <- Promise.make[Nothing, Unit]
          interrupted <- Promise.make[Nothing, Unit]
          fib         <- rl((latch.succeed(()) *> ZIO.never).onInterrupt(interrupted.succeed(()))).fork
          _           <- latch.await
          _           <- fib.interrupt
          _           <- interrupted.await
        } yield assertCompletes
      }
    },
    test("will not start execution of an effect when it is interrupted before getting its turn to execute") {
      ZIO.scoped {
        for {
          rl           <- RateLimiter.make(1, 1.second)
          count        <- Ref.make(0)
          _            <- rl(ZIO.unit)
          fib          <- rl(count.set(1)).fork
          interruption <- fib.interrupt.fork
          _            <- interruption.join
          c            <- count.get
        } yield assert(c)(equalTo(0))
      }
    },
    test("will wait for interruption to complete of an effect that is already executing") {
      ZIO.scoped {
        for {
          rl                <- RateLimiter.make(1, 1.second)
          latch             <- Promise.make[Nothing, Unit]
          effectInterrupted <- Ref.make(0)
          fib               <- rl {
                                 (latch.succeed(()) *> ZIO.never).onInterrupt(effectInterrupted.set(1))
                               }.fork
          _                 <- latch.await
          _                 <- fib.interrupt
          interruptions     <- effectInterrupted.get
        } yield assert(interruptions)(equalTo(1))
      }
    },
    test("will make effects wait for interrupted effects to pass through the rate limiter") {
      ZIO.scoped {
        for {
          rl <- RateLimiter.make(1, 1.second)
          _  <- rl(ZIO.unit)               // Execute one
          f1 <- rl(ZIO.unit).fork
          _  <- TestClock.adjust(1.second) // This ensures that the second RL call is in the stream before we interrupt
          _  <- f1.interrupt

          // This one will have to wait 1 seconds
          fib               <- rl(Clock.instant).fork
          _                 <- TestClock.adjust(1.second)
          lastExecutionTime <- fib.join
        } yield assert(lastExecutionTime)(equalTo(Instant.ofEpochSecond(2)))
      }
    },
    test("will not include interrupted effects in the throttling") {
      val rate = 10
      ZIO.scoped {
        for {
          rl       <- RateLimiter.make(rate, 1.second)
          latch    <- Promise.make[Nothing, Unit]
          latched  <- Ref.make(0)
          continue <- Promise.make[Nothing, Unit]
          _        <- ZIO.replicateZIO(rate) {
                        rl {
                          ZIO.whenZIO(latched.updateAndGet(_ + 1).map(_ == rate))(latch.succeed(())) *>
                            continue.await
                        }.fork
                      }
          _        <- latch.await
          // Now we have 10 in progress. Now submit another bunch. We can interrupt these
          fibers   <- ZIO.replicateZIO(1000) {
                        rl {
                          ZIO.unit
                        }.fork
                      }
          _        <- Fiber.interruptAll(fibers)
          f1       <- rl(ZIO.unit).fork
          _        <- TestClock.adjust(1.second) // This ensures that new tokens become available from the bucket
          _        <- f1.join
        } yield assertCompletes
=======
    suite("interruption")(
      testM("will interrupt the effect when a call is interrupted") {
        RateLimiter.make(10, 1.second).use { rl =>
          for {
            latch       <- Promise.make[Nothing, Unit]
            interrupted <- Promise.make[Nothing, Unit]
            fib         <- rl((latch.succeed(()) *> ZIO.never).onInterrupt(interrupted.succeed(()))).fork
            _           <- latch.await
            _           <- fib.interrupt
            _           <- interrupted.await
          } yield assertCompletes
        }
      },
      testM("will not start execution of an effect when it is interrupted before getting its turn to execute") {
        RateLimiter.make(1, 1.second).use { rl =>
          for {
            count        <- Ref.make(0)
            _            <- rl(ZIO.unit)
            fib          <- rl(count.set(1)).fork
            interruption <- fib.interrupt.fork
            _            <- interruption.join
            c            <- count.get
          } yield assert(c)(equalTo(0))
        }
      },
      testM("will wait for interruption to complete of an effect that is already executing") {
        RateLimiter.make(1, 1.second).use { rl =>
          for {
            latch             <- Promise.make[Nothing, Unit]
            effectInterrupted <- Ref.make(0)
            fib               <- rl {
                                   (latch.succeed(()) *> ZIO.never).onInterrupt(effectInterrupted.set(1))
                                 }.fork
            _                 <- latch.await
            _                 <- fib.interrupt
            interruptions     <- effectInterrupted.get
          } yield assert(interruptions)(equalTo(1))
        }
      },
      testM("will make effects wait for interrupted effects to pass through the rate limiter") {
        RateLimiter.make(1, 1.second).use { rl =>
          for {
            _  <- rl(ZIO.unit)               // Execute one
            f1 <- rl(ZIO.unit).fork
            _  <- TestClock.adjust(1.second) // This ensures that the second RL call is in the stream before we interrupt
            _  <- f1.interrupt

            // This one will have to wait 1 seconds
            fib               <- rl(clock.instant).fork
            _                 <- TestClock.adjust(1.second)
            lastExecutionTime <- fib.join
          } yield assert(lastExecutionTime)(equalTo(Instant.ofEpochSecond(2)))
        }
      },
      testM("will not include interrupted effects in the throttling") {
        val rate = 10
        RateLimiter.make(rate, 1.second).use { rl =>
          for {
            latch    <- Promise.make[Nothing, Unit]
            latched  <- Ref.make(0)
            continue <- Promise.make[Nothing, Unit]
            _        <- ZIO.replicateM(rate) {
                          rl {
                            ZIO.whenM(latched.updateAndGet(_ + 1).map(_ == rate))(latch.succeed(())) *>
                              continue.await
                          }.fork
                        }
            _        <- latch.await
            // Now we have 10 in progress. Now submit another bunch. We can interrupt these
            fibers   <- ZIO.replicateM(1000) {
                          rl {
                            ZIO.unit
                          }.fork
                        }
            _        <- Fiber.interruptAll(fibers)
            f1       <- rl(ZIO.unit).fork
            _        <- TestClock.adjust(1.second) // This ensures that new tokens become available from the bucket
            _        <- f1.join
          } yield assertCompletes
        }
>>>>>>> e111a3ae
      }
    )
  ) @@ timeout(10.seconds) @@ diagnose(10.seconds) @@ nonFlaky
}<|MERGE_RESOLUTION|>--- conflicted
+++ resolved
@@ -17,17 +17,14 @@
         } yield assert(times)(forall(equalTo(now)))
       }
     },
-<<<<<<< HEAD
-    test("succeed with the result of the call") {
+    test("is not affected by stream chunk size") {
       ZIO.scoped {
-=======
-    testM("is not affected by stream chunk size") {
-      RateLimiter.make(10, 1.second).use { rl =>
         for {
-          now           <- clock.instant
+          rl            <- RateLimiter.make(10, 1.second)
+          now           <- Clock.instant
           times1        <-
-            ZIO.foreachPar((1 to 5).toList)(_ => rl(clock.instant))
-          secondCallFib <- ZIO.foreachPar((1 to 15).toList)(_ => rl(clock.instant).fork)
+            ZIO.foreachPar((1 to 5).toList)(_ => rl(Clock.instant))
+          secondCallFib <- ZIO.foreachPar((1 to 15).toList)(_ => rl(Clock.instant).fork)
           _             <- TestClock.adjust(1.second)
           times2        <- ZIO.foreach(secondCallFib)(_.join)
 
@@ -36,9 +33,8 @@
         } yield assert(times.filter(_ == now))(hasSize(equalTo(10)))
       }
     },
-    testM("succeed with the result of the call") {
-      RateLimiter.make(10, 1.second).use { rl =>
->>>>>>> e111a3ae
+    test("succeed with the result of the call") {
+      ZIO.scoped {
         for {
           rl     <- RateLimiter.make(10, 1.second)
           result <- rl(ZIO.succeed(3))
@@ -77,7 +73,6 @@
         )
       }
     },
-<<<<<<< HEAD
     test("will interrupt the effect when a call is interrupted") {
       ZIO.scoped {
         for {
@@ -161,89 +156,7 @@
           _        <- TestClock.adjust(1.second) // This ensures that new tokens become available from the bucket
           _        <- f1.join
         } yield assertCompletes
-=======
-    suite("interruption")(
-      testM("will interrupt the effect when a call is interrupted") {
-        RateLimiter.make(10, 1.second).use { rl =>
-          for {
-            latch       <- Promise.make[Nothing, Unit]
-            interrupted <- Promise.make[Nothing, Unit]
-            fib         <- rl((latch.succeed(()) *> ZIO.never).onInterrupt(interrupted.succeed(()))).fork
-            _           <- latch.await
-            _           <- fib.interrupt
-            _           <- interrupted.await
-          } yield assertCompletes
-        }
-      },
-      testM("will not start execution of an effect when it is interrupted before getting its turn to execute") {
-        RateLimiter.make(1, 1.second).use { rl =>
-          for {
-            count        <- Ref.make(0)
-            _            <- rl(ZIO.unit)
-            fib          <- rl(count.set(1)).fork
-            interruption <- fib.interrupt.fork
-            _            <- interruption.join
-            c            <- count.get
-          } yield assert(c)(equalTo(0))
-        }
-      },
-      testM("will wait for interruption to complete of an effect that is already executing") {
-        RateLimiter.make(1, 1.second).use { rl =>
-          for {
-            latch             <- Promise.make[Nothing, Unit]
-            effectInterrupted <- Ref.make(0)
-            fib               <- rl {
-                                   (latch.succeed(()) *> ZIO.never).onInterrupt(effectInterrupted.set(1))
-                                 }.fork
-            _                 <- latch.await
-            _                 <- fib.interrupt
-            interruptions     <- effectInterrupted.get
-          } yield assert(interruptions)(equalTo(1))
-        }
-      },
-      testM("will make effects wait for interrupted effects to pass through the rate limiter") {
-        RateLimiter.make(1, 1.second).use { rl =>
-          for {
-            _  <- rl(ZIO.unit)               // Execute one
-            f1 <- rl(ZIO.unit).fork
-            _  <- TestClock.adjust(1.second) // This ensures that the second RL call is in the stream before we interrupt
-            _  <- f1.interrupt
-
-            // This one will have to wait 1 seconds
-            fib               <- rl(clock.instant).fork
-            _                 <- TestClock.adjust(1.second)
-            lastExecutionTime <- fib.join
-          } yield assert(lastExecutionTime)(equalTo(Instant.ofEpochSecond(2)))
-        }
-      },
-      testM("will not include interrupted effects in the throttling") {
-        val rate = 10
-        RateLimiter.make(rate, 1.second).use { rl =>
-          for {
-            latch    <- Promise.make[Nothing, Unit]
-            latched  <- Ref.make(0)
-            continue <- Promise.make[Nothing, Unit]
-            _        <- ZIO.replicateM(rate) {
-                          rl {
-                            ZIO.whenM(latched.updateAndGet(_ + 1).map(_ == rate))(latch.succeed(())) *>
-                              continue.await
-                          }.fork
-                        }
-            _        <- latch.await
-            // Now we have 10 in progress. Now submit another bunch. We can interrupt these
-            fibers   <- ZIO.replicateM(1000) {
-                          rl {
-                            ZIO.unit
-                          }.fork
-                        }
-            _        <- Fiber.interruptAll(fibers)
-            f1       <- rl(ZIO.unit).fork
-            _        <- TestClock.adjust(1.second) // This ensures that new tokens become available from the bucket
-            _        <- f1.join
-          } yield assertCompletes
-        }
->>>>>>> e111a3ae
       }
-    )
+    }
   ) @@ timeout(10.seconds) @@ diagnose(10.seconds) @@ nonFlaky
 }