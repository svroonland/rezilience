--- conflicted
+++ resolved
@@ -83,11 +83,10 @@
     /**
      * A common-practice schedule for retrying
      *
-<<<<<<< HEAD
      * By default the first retry is done immediately. With transient / random failures this method gives the highest
      * chance of fast success. After that Retry uses exponential backoff between some minimum and maximum duration.
-     * Jitter is added to prevent spikes of retries. An optional maximum number of retries ensures that retrying does
-     * not continue forever.
+     * Jitter is added to prevent spikes of retries from multiple instances. An optional maximum number of retries
+     * ensures that retrying does not continue forever.
      *
      * See also https://aws.amazon.com/blogs/architecture/exponential-backoff-and-jitter/
      *
@@ -102,27 +101,10 @@
      * @param maxRetries
      *   Maximum number of retries
      * @param jitterFactor
-     *   Maximum fraction of the current delay interval that is randomly added or substracted. This helps to spread call
-     *   attempts in time. To get a 10% jitter for example, use jitterFactor=0.1
-=======
-     * By default the first retry is done immediately. With transient / random failures this method gives the
-     * highest chance of fast success.
-     * After that Retry uses exponential backoff between some minimum and maximum duration. Jitter is added
-     * to prevent spikes of retries from multiple instances.
-     * An optional maximum number of retries ensures that retrying does not continue forever.
-     *
-     * See also https://aws.amazon.com/blogs/architecture/exponential-backoff-and-jitter/
-     *
-     * @param min Minimum retry backoff delay
-     * @param max Maximum backoff time. When this value is reached, subsequent intervals will be equal to this value.
-     * @param factor Factor with which delays increase
-     * @param retryImmediately Retry immediately after the first failure
-     * @param maxRetries Maximum number of retries
-     * @param jitterFactor Maximum fraction of the current delay interval that is randomly added or subtracted. This
-     *                     helps to spread call attempts in time when there are multiple systems making calls to some system
-     *                     using the same retry schedule. For example, with `jitterFactor = 0.1` the retry intervals will be
-     *                     multiplied with a random factor between 0.9 and 1.1. `jitterFactor = 0` disables jittering.
->>>>>>> 1f9f38af
+     *   Maximum fraction of the current delay interval that is randomly added or subtracted. This helps to spread call
+     *   attempts in time when there are multiple systems making calls to some system using the same retry schedule. For
+     *   example, with `jitterFactor = 0.1` the retry intervals will be multiplied with a random factor between 0.9 and
+     * 1.1. `jitterFactor = 0` disables jittering.
      */
     def common(
       min: Duration = 1.second,
