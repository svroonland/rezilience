--- conflicted
+++ resolved
@@ -58,11 +58,7 @@
              .bounded[(Ref[Boolean], UIO[Any])](zio.internal.RingBuffer.nextPow2(max))
              .toManaged_ // Power of two because it is a more efficient queue implementation
       _ <- ZStream
-<<<<<<< HEAD
-             .fromQueue(q, 1) // Until https://github.com/zio/zio/issues/4190 is fixed
-=======
              .fromQueue(q, 1)
->>>>>>> fe24304e
              .filterM { case (interrupted, effect @ _) => interrupted.get.map(!_) }
              .throttleShape(max.toLong, interval, max.toLong)(_.size.toLong)
              .mapMParUnordered(Int.MaxValue) { case (interrupted @ _, effect) => effect }
