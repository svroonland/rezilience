--- conflicted
+++ resolved
@@ -111,13 +111,6 @@
   /**
    * Create a CircuitBreaker that fails when a number of successive failures (no pun intended) has been counted
    *
-<<<<<<< HEAD
-   * @param maxFailures   Maximum number of failures before tripping the circuit breaker
-   * @param resetPolicy   Reset schedule after too many failures. Typically an exponential backoff strategy is used.
-   * @param isFailure     Only failures that match according to `isFailure` are treated as failures by the circuit breaker.
-   *                      Other failures are passed on, circumventing the circuit breaker's failure counter.
-   * @return The CircuitBreaker as a managed resource
-=======
    * @param maxFailures
    *   Maximum number of failures before tripping the circuit breaker
    * @param resetPolicy
@@ -125,11 +118,8 @@
    * @param isFailure
    *   Only failures that match according to `isFailure` are treated as failures by the circuit breaker. Other failures
    *   are passed on, circumventing the circuit breaker's failure counter.
-   * @param onStateChange
-   *   Observer for circuit breaker state changes
    * @return
    *   The CircuitBreaker as a managed resource
->>>>>>> ce9f6fa6
    */
   def withMaxFailures[E](
     maxFailures: Int,
@@ -141,12 +131,6 @@
   /**
    * Create a CircuitBreaker with the given tripping strategy
    *
-<<<<<<< HEAD
-   * @param trippingStrategy Determines under which conditions the CircuitBraker trips
-   * @param resetPolicy      Reset schedule after too many failures. Typically an exponential backoff strategy is used.
-   * @param isFailure        Only failures that match according to `isFailure` are treated as failures by the circuit breaker.
-   *                         Other failures are passed on, circumventing the circuit breaker's failure counter.
-=======
    * @param trippingStrategy
    *   Determines under which conditions the CircuitBraker trips
    * @param resetPolicy
@@ -154,9 +138,6 @@
    * @param isFailure
    *   Only failures that match according to `isFailure` are treated as failures by the circuit breaker. Other failures
    *   are passed on, circumventing the circuit breaker's failure counter.
-   * @param onStateChange
-   *   Observer for circuit breaker state changes
->>>>>>> ce9f6fa6
    * @return
    */
   def make[E](
@@ -177,18 +158,11 @@
                           .fromQueue(resetRequests)
                           .mapM { _ =>
                             for {
-<<<<<<< HEAD
                               _        <- schedule.next(()) // TODO handle schedule completion?
                               _        <- halfOpenSwitch.set(true)
                               now      <- clock.instant
                               oldState <- state.getAndSet(HalfOpen)
                               _        <- stateChanges.publish(StateChange(oldState, HalfOpen, now))
-=======
-                              _ <- schedule.next(())            // TODO handle schedule completion?
-                              _ <- halfOpenSwitch.set(true)
-                              _ <- state.set(HalfOpen)
-                              _ <- onStateChange(HalfOpen).fork // Do not wait for user code
->>>>>>> ce9f6fa6
                             } yield ()
                           }
                           .runDrain
