package nl.vroste.rezilience

import nl.vroste.rezilience.CircuitBreaker.{ CircuitBreakerCallError, State, StateChange }
import nl.vroste.rezilience.Policy.PolicyError
import zio.clock.Clock
import zio.duration._
import zio.stm.ZSTM
import zio.stream.ZStream
import zio.{ clock, _ }

import java.time.Instant

/**
 * CircuitBreaker protects external resources against overload under failure
 *
 * Operates in three states:
 *
 *   - Closed (initial state / normal operation): calls are let through normally. Call failures and successes update the
 *     call statistics, eg failure count. When the statistics satisfy some criteria, the circuit breaker is 'tripped'
 *     and set to the Open state. Note that after this switch, in-flight calls are not canceled. Their success or
 *     failure does not affect the circuit breaker anymore though.
 *
 *   - Open: all calls fail fast with a `CircuitBreakerOpen` error. After the reset timeout, the states changes to
 *     HalfOpen
 *
 *   - HalfOpen: the first call is let through. Meanwhile all other calls fail with a `CircuitBreakerOpen` error. If the
 *     first call succeeds, the state changes to Closed again (normal operation). If it fails, the state changes back to
 *     Open. The reset timeout is governed by a reset policy, which is typically an exponential backoff.
 *
 * Two tripping strategies are implemented: 1) Failure counting. When the number of successive failures exceeds a
 * threshold, the circuit breaker is tripped.
 *
 * Note that the maximum number of failures before tripping the circuit breaker is not absolute under concurrent
 * execution. I.e. if you make 20 calls to a failing system in parallel via a circuit breaker with max 10 failures, the
 * calls will be running concurrently. The circuit breaker will trip after 10 calls, but the remaining 10 that are
 * in-flight will continue to run and fail as well.
 *
 * TODO what to do if you want this kind of behavior, or should we make it an option?
 *
 * 2) Failure rate. When the fraction of failed calls in some sample period exceeds a threshold (between 0 and 1), the
 * circuit breaker is tripped. The decision to trip the Circuit Breaker is made after every call (including successful
 * ones!)
 */
trait CircuitBreaker[-E] {
  self =>

  /**
   * Execute a given effect with the circuit breaker
   *
   * @param f
   *   Effect to execute
   * @return
   *   A ZIO that either succeeds with the success of the given f or fails with either a `CircuitBreakerOpen` or a
   *   `WrappedError` of the error of the given f
   */
  def apply[R, E1 <: E, A](f: ZIO[R, E1, A]): ZIO[R, CircuitBreakerCallError[E1], A]

  def toPolicy: Policy[E] = new Policy[E] {
    override def apply[R, E1 <: E, A](f: ZIO[R, E1, A]): ZIO[R, PolicyError[E1], A] =
      self(f).mapError(_.fold(Policy.CircuitBreakerOpen, Policy.WrappedError(_)))
  }

  /**
   * Transform this policy to apply to larger class of errors
   *
   * Only for errors where the partial function is defined will errors be considered as failures, otherwise the error is
   * passed through to the caller
   *
   * @param pf
   *   Map an error of type E2 to an error of type E
   * @tparam E2
   * @return
   *   A new CircuitBreaker defined for failures of type E2
   */
  def widen[E2](pf: PartialFunction[E2, E]): CircuitBreaker[E2]

  /**
   * Stream of Circuit Breaker state changes
   *
   * Is backed by a zio.Hub, so each use of the Dequeue will receive all state changes
   */
  val stateChanges: Managed[Nothing, Dequeue[StateChange]]

  def currentState: UIO[State]
}

object CircuitBreaker {

  case class StateChange(from: State, to: State, at: Instant)

  import State._

  sealed trait CircuitBreakerCallError[+E] { self =>
    def toException: Exception = CircuitBreakerException(self)

    def fold[O](circuitBreakerOpen: O, unwrap: E => O): O = self match {
      case CircuitBreakerOpen  => circuitBreakerOpen
      case WrappedError(error) => unwrap(error)
    }
  }

  case object CircuitBreakerOpen       extends CircuitBreakerCallError[Nothing]
  case class WrappedError[E](error: E) extends CircuitBreakerCallError[E]

  case class CircuitBreakerException[E](error: CircuitBreakerCallError[E]) extends Exception("Circuit breaker error")

  sealed trait State

  object State {
    case object Closed   extends State
    case object HalfOpen extends State
    case object Open     extends State
  }

  /**
   * Create a CircuitBreaker that fails when a number of successive failures (no pun intended) has been counted
   *
   * @param maxFailures
   *   Maximum number of failures before tripping the circuit breaker
   * @param resetPolicy
   *   Reset schedule after too many failures. Typically an exponential backoff strategy is used.
   * @param isFailure
   *   Only failures that match according to `isFailure` are treated as failures by the circuit breaker. Other failures
   *   are passed on, circumventing the circuit breaker's failure counter.
   * @return
   *   The CircuitBreaker as a managed resource
   */
  def withMaxFailures[E](
    maxFailures: Int,
    resetPolicy: Schedule[Clock, Any, Any] = Retry.Schedules.exponentialBackoff(1.second, 1.minute),
    isFailure: PartialFunction[E, Boolean] = isFailureAny[E]
  ): ZManaged[Clock, Nothing, CircuitBreaker[E]] =
    make(TrippingStrategy.failureCount(maxFailures), resetPolicy, isFailure)

  /**
   * Create a CircuitBreaker with the given tripping strategy
   *
   * @param trippingStrategy
   *   Determines under which conditions the CircuitBraker trips
   * @param resetPolicy
   *   Reset schedule after too many failures. Typically an exponential backoff strategy is used.
   * @param isFailure
   *   Only failures that match according to `isFailure` are treated as failures by the circuit breaker. Other failures
   *   are passed on, circumventing the circuit breaker's failure counter.
   * @return
   */
  def make[E](
    trippingStrategy: ZManaged[Clock, Nothing, TrippingStrategy],
    resetPolicy: Schedule[Clock, Any, Any] = Retry.Schedules.exponentialBackoff(1.second, 1.minute),
    isFailure: PartialFunction[E, Boolean] = isFailureAny[E]
  ): ZManaged[Clock, Nothing, CircuitBreaker[E]] =
    for {
      clock          <- ZManaged.service[Clock.Service]
      strategy       <- trippingStrategy
      state          <- Ref.make[State](Closed).toManaged_
      halfOpenSwitch <- Ref.make[Boolean](true).toManaged_
      schedule       <- resetPolicy.driver.toManaged_
      resetRequests  <- ZQueue.bounded[Unit](1).toManaged_
      stateChanges   <- ZHub.sliding[StateChange](32).toManaged(_.shutdown)
      _              <- ZStream
                          .fromQueue(resetRequests)
                          .mapM { _ =>
                            for {
                              _        <- schedule.next(()) // TODO handle schedule completion?
                              _        <- halfOpenSwitch.set(true)
                              now      <- clock.instant
                              oldState <- state.getAndSet(HalfOpen)
                              _        <- stateChanges.publish(StateChange(oldState, HalfOpen, now))
                            } yield ()
                          }
                          .runDrain
                          .forkManaged
    } yield new CircuitBreakerImpl[E](
      state,
      resetRequests,
      strategy,
      stateChanges,
      schedule,
      isFailure,
      halfOpenSwitch,
      clock
    )

  def makeWithMetrics[E, R1](
    cb: CircuitBreaker[E],
    onMetrics: CircuitBreakerMetrics => URIO[R1, Any],
    metricsInterval: Duration = 10.seconds
  ): ZManaged[Clock with R1, Nothing, CircuitBreaker[E]] = {

    def makeNewMetrics =
      clock.instant
        .flatMap(CircuitBreakerMetricsInternal.makeEmpty(_).commit)

    def collectMetrics(currentMetrics: CircuitBreakerMetricsInternal) =
      for {
        now         <- clock.instant
        userMetrics <- ZSTM.atomically {
                         for {
                           lastMetricsStart <- currentMetrics.start.get
                           interval          = java.time.Duration.between(lastMetricsStart, now)

                           userMetrics <- currentMetrics.toUserMetrics(interval)

                           // Reset collectors
                           _ <- currentMetrics.start.set(now)
                           _ <- currentMetrics.succeededCalls.set(0L)
                           _ <- currentMetrics.failedCalls.set(0L)
                           _ <- currentMetrics.rejectedCalls.set(0L)
                           _ <- currentMetrics.stateChanges.set(Chunk.empty)
                         } yield userMetrics
                       }
        _           <- onMetrics(userMetrics)
      } yield ()

    for {
      metrics      <- makeNewMetrics.toManaged_
      _            <- MetricsUtil.runCollectMetricsLoop(metricsInterval)(collectMetrics(metrics))
      stateChanges <- cb.stateChanges
      _            <- ZStream
                        .fromQueue(stateChanges)
                        .tap(stateChange => metrics.stateChanged(stateChange.from, stateChange.to, stateChange.at).commit)
                        .runDrain
                        .forkManaged
    } yield CircuitBreakerWithMetricsImpl(cb, metrics)
  }

  private[rezilience] case class CircuitBreakerImpl[-E](
    state: Ref[State],
    resetRequests: Queue[Unit],
    strategy: TrippingStrategy,
    stateChangesHub: Hub[StateChange],
    schedule: Schedule.Driver[Clock, Any, Any],
    isFailure: PartialFunction[E, Boolean],
    halfOpenSwitch: Ref[Boolean],
    clock: Clock.Service
  ) extends CircuitBreaker[E] {

    val changeToOpen: ZIO[Any, Nothing, Unit] = ZIO.provide(clock) {
      for {
        oldState <- state.getAndSet(Open)
        _        <- resetRequests.offer(())
        now      <- clock.instant
        _        <- stateChangesHub.publish(StateChange(oldState, Open, now))
      } yield ()
    }

    val changeToClosed: ZIO[Any, Nothing, Unit] = ZIO.provide(clock) {
      for {
        _        <- strategy.onReset
        _        <- schedule.reset
        now      <- clock.instant
        oldState <- state.getAndSet(Closed)
        _        <- stateChangesHub.publish(StateChange(oldState, Closed, now))
      } yield ()
    }

    override def apply[R, E1 <: E, A](f: ZIO[R, E1, A]): ZIO[R, CircuitBreakerCallError[E1], A] =
      for {
        currentState <- state.get
        result       <- currentState match {
                          case Closed   =>
                            // The state may have already changed to Open or even HalfOpen.
                            // This can happen if we fire X calls in parallel where X >= 2 * maxFailures
                            def onComplete(callSuccessful: Boolean) =
                              (for {
                                shouldTrip   <- strategy.shouldTrip(callSuccessful)
                                currentState <- state.get
                                _            <- changeToOpen.when(currentState == Closed && shouldTrip)
                              } yield ()).uninterruptible

                            f.either.flatMap {
                              case Left(e) if isFailure.isDefinedAt(e) => ZIO.fail(e)
                              case Left(e)                             => ZIO.left(WrappedError(e))
                              case Right(e)                            => ZIO.right(e)

                            }
                              .tapBoth(_ => onComplete(callSuccessful = false), _ => onComplete(callSuccessful = true))
                              .mapError(WrappedError(_))
                              .absolve
                          case Open     =>
                            ZIO.fail(CircuitBreakerOpen)
                          case HalfOpen =>
                            for {
                              isFirstCall <- halfOpenSwitch.getAndUpdate(_ => false)
                              result      <- if (isFirstCall) {
                                               f.mapError(WrappedError(_))
                                                 .tapBoth(
                                                   _ => (strategy.shouldTrip(false) *> changeToOpen).uninterruptible,
                                                   _ => (changeToClosed *> strategy.onReset).uninterruptible
                                                 )
                                             } else {
                                               ZIO.fail(CircuitBreakerOpen)
                                             }
                            } yield result
                        }
      } yield result

    def widen[E2](pf: PartialFunction[E2, E]): CircuitBreaker[E2] = CircuitBreakerImpl[E2](
      state,
      resetRequests,
      strategy,
      stateChangesHub,
      schedule,
      pf andThen isFailure,
      halfOpenSwitch,
      clock
    )

    override def currentState: UIO[State] = state.get

    override val stateChanges: Managed[Nothing, Dequeue[StateChange]] = stateChangesHub.subscribe
  }

  private[rezilience] def isFailureAny[E]: PartialFunction[E, Boolean] = { case _ => true }
<<<<<<< HEAD

  private[rezilience] case class CircuitBreakerWithMetricsImpl[-E](
    cb: CircuitBreaker[E],
    metrics: CircuitBreakerMetricsInternal
  ) extends CircuitBreaker[E] {
    override def apply[R, E1 <: E, A](f: ZIO[R, E1, A]): ZIO[R, CircuitBreakerCallError[E1], A] = for {
      result <- cb.apply(f)
                  .tap(_ => metrics.callSucceeded.commit)
                  .tapError {
                    case CircuitBreaker.CircuitBreakerOpen => metrics.callRejected.commit
                    case CircuitBreaker.WrappedError(_)    => metrics.callFailed.commit
                  }
    } yield result
    override def widen[E2](pf: PartialFunction[E2, E]): CircuitBreaker[E2]                      =
      CircuitBreakerWithMetricsImpl(cb.widen[E2](pf), metrics)

    override def currentState: UIO[State] = cb.currentState
=======
>>>>>>> e89bf92a

    override val stateChanges = cb.stateChanges
  }
}<|MERGE_RESOLUTION|>--- conflicted
+++ resolved
@@ -312,7 +312,6 @@
   }
 
   private[rezilience] def isFailureAny[E]: PartialFunction[E, Boolean] = { case _ => true }
-<<<<<<< HEAD
 
   private[rezilience] case class CircuitBreakerWithMetricsImpl[-E](
     cb: CircuitBreaker[E],
@@ -330,8 +329,6 @@
       CircuitBreakerWithMetricsImpl(cb.widen[E2](pf), metrics)
 
     override def currentState: UIO[State] = cb.currentState
-=======
->>>>>>> e89bf92a
 
     override val stateChanges = cb.stateChanges
   }
