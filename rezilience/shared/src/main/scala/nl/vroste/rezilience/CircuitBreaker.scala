package nl.vroste.rezilience

import nl.vroste.rezilience.CircuitBreaker.CircuitBreakerCallError
import nl.vroste.rezilience.Policy.PolicyError
import zio._
import zio.stream.ZStream

/**
 * CircuitBreaker protects external resources against overload under failure
 *
 * Operates in three states:
 *
 *   - Closed (initial state / normal operation): calls are let through normally. Call failures and successes update the
 *     call statistics, eg failure count. When the statistics satisfy some criteria, the circuit breaker is 'tripped'
 *     and set to the Open state. Note that after this switch, in-flight calls are not canceled. Their success or
 *     failure does not affect the circuit breaker anymore though.
 *
 *   - Open: all calls fail fast with a `CircuitBreakerOpen` error. After the reset timeout, the states changes to
 *     HalfOpen
 *
 *   - HalfOpen: the first call is let through. Meanwhile all other calls fail with a `CircuitBreakerOpen` error. If the
 *     first call succeeds, the state changes to Closed again (normal operation). If it fails, the state changes back to
 *     Open. The reset timeout is governed by a reset policy, which is typically an exponential backoff.
 *
 * Two tripping strategies are implemented: 1) Failure counting. When the number of successive failures exceeds a
 * threshold, the circuit breaker is tripped.
 *
 * Note that the maximum number of failures before tripping the circuit breaker is not absolute under concurrent
 * execution. I.e. if you make 20 calls to a failing system in parallel via a circuit breaker with max 10 failures, the
 * calls will be running concurrently. The circuit breaker will trip after 10 calls, but the remaining 10 that are
 * in-flight will continue to run and fail as well.
 *
 * TODO what to do if you want this kind of behavior, or should we make it an option?
 *
 * 2) Failure rate. When the fraction of failed calls in some sample period exceeds a threshold (between 0 and 1), the
 * circuit breaker is tripped. The decision to trip the Circuit Breaker is made after every call (including successful
 * ones!)
 */
trait CircuitBreaker[-E] {
  self =>

  /**
   * Execute a given effect with the circuit breaker
   *
   * @param f
   *   Effect to execute
   * @return
   *   A ZIO that either succeeds with the success of the given f or fails with either a `CircuitBreakerOpen` or a
   *   `WrappedError` of the error of the given f
   */
  def apply[R, E1 <: E, A](f: ZIO[R, E1, A]): ZIO[R, CircuitBreakerCallError[E1], A]

  def toPolicy: Policy[E] = new Policy[E] {
    override def apply[R, E1 <: E, A](f: ZIO[R, E1, A]): ZIO[R, PolicyError[E1], A] =
      self(f).mapError(_.fold(Policy.CircuitBreakerOpen, Policy.WrappedError(_)))
  }

  /**
   * Transform this policy to apply to larger class of errors
   *
   * Only for errors where the partial function is defined will errors be considered as failures, otherwise the error is
   * passed through to the caller
   *
   * @param pf
   *   Map an error of type E2 to an error of type E
   * @tparam E2
   * @return
   *   A new CircuitBreaker defined for failures of type E2
   */
  def widen[E2](pf: PartialFunction[E2, E]): CircuitBreaker[E2]
}

object CircuitBreaker {

  import State._

  sealed trait CircuitBreakerCallError[+E] { self =>
    def toException: Exception = CircuitBreakerException(self)

    def fold[O](circuitBreakerOpen: O, unwrap: E => O): O = self match {
      case CircuitBreakerOpen  => circuitBreakerOpen
      case WrappedError(error) => unwrap(error)
    }
  }

  case object CircuitBreakerOpen       extends CircuitBreakerCallError[Nothing]
  case class WrappedError[E](error: E) extends CircuitBreakerCallError[E]

  case class CircuitBreakerException[E](error: CircuitBreakerCallError[E]) extends Exception("Circuit breaker error")

  sealed trait State

  object State {
    case object Closed   extends State
    case object HalfOpen extends State
    case object Open     extends State
  }

  /**
   * Create a CircuitBreaker that fails when a number of successive failures (no pun intended) has been counted
   *
   * @param maxFailures
   *   Maximum number of failures before tripping the circuit breaker
   * @param resetPolicy
   *   Reset schedule after too many failures. Typically an exponential backoff strategy is used.
   * @param isFailure
   *   Only failures that match according to `isFailure` are treated as failures by the circuit breaker. Other failures
   *   are passed on, circumventing the circuit breaker's failure counter.
   * @param onStateChange
   *   Observer for circuit breaker state changes
   * @return
   *   The CircuitBreaker as a managed resource
   */
  def withMaxFailures[E](
    maxFailures: Int,
    resetPolicy: Schedule[Any, Any, Any] = Retry.Schedules.exponentialBackoff(1.second, 1.minute),
    isFailure: PartialFunction[E, Boolean] = isFailureAny[E],
    onStateChange: State => UIO[Unit] = _ => ZIO.unit
  ): ZIO[Scope, Nothing, CircuitBreaker[E]] =
    make(TrippingStrategy.failureCount(maxFailures), resetPolicy, isFailure, onStateChange)

  /**
   * Create a CircuitBreaker with the given tripping strategy
   *
   * @param trippingStrategy
   *   Determines under which conditions the CircuitBraker trips
   * @param resetPolicy
   *   Reset schedule after too many failures. Typically an exponential backoff strategy is used.
   * @param isFailure
   *   Only failures that match according to `isFailure` are treated as failures by the circuit breaker. Other failures
   *   are passed on, circumventing the circuit breaker's failure counter.
   * @param onStateChange
   *   Observer for circuit breaker state changes
   * @return
   */
  def make[E](
    trippingStrategy: ZIO[Scope, Nothing, TrippingStrategy],
    resetPolicy: Schedule[Any, Any, Any] =
      Retry.Schedules.exponentialBackoff(1.second, 1.minute), // TODO should move to its own namespace
    isFailure: PartialFunction[E, Boolean] = isFailureAny[E],
    onStateChange: State => UIO[Unit] = _ => ZIO.unit
  ): ZIO[Scope, Nothing, CircuitBreaker[E]] =
    for {
      strategy       <- trippingStrategy
      state          <- Ref.make[State](Closed)
      halfOpenSwitch <- Ref.make[Boolean](true)
      schedule       <- resetPolicy.driver
      resetRequests  <- Queue.bounded[Unit](1)
      _              <- ZStream
                          .fromQueue(resetRequests)
                          .mapZIO { _ =>
                            for {
                              _ <- schedule.next(())            // TODO handle schedule completion?
                              _ <- halfOpenSwitch.set(true)
                              _ <- state.set(HalfOpen)
                              _ <- onStateChange(HalfOpen).fork // Do not wait for user code
                            } yield ()
                          }
                          .runDrain
                          .forkScoped
    } yield new CircuitBreakerImpl[resetPolicy.State, E](
      state,
      resetRequests,
      strategy,
      onStateChange,
      schedule,
      isFailure,
      halfOpenSwitch
    )

  private case class CircuitBreakerImpl[ScheduleState, -E](
    state: Ref[State],
    resetRequests: Queue[Unit],
    strategy: TrippingStrategy,
    onStateChange: State => UIO[Unit],
    schedule: Schedule.Driver[ScheduleState, Any, Any, Any],
    isFailure: PartialFunction[E, Boolean],
    halfOpenSwitch: Ref[Boolean]
  ) extends CircuitBreaker[E] {

    val changeToOpen = state.set(Open) *>
      resetRequests.offer(()) <*
      onStateChange(Open).fork // Do not wait for user code

    val changeToClosed = strategy.onReset *>
      schedule.reset *>
      state.set(Closed) <*
      onStateChange(Closed).fork // Do not wait for user code

    override def apply[R, E1 <: E, A](f: ZIO[R, E1, A]): ZIO[R, CircuitBreakerCallError[E1], A] =
      for {
        currentState <- state.get
        result       <- currentState match {
                          case Closed   =>
                            // The state may have already changed to Open or even HalfOpen.
                            // This can happen if we fire X calls in parallel where X >= 2 * maxFailures
<<<<<<< HEAD
                            def onFail =
                              (strategy.onFailure *>
                                ZIO.whenZIO(state.get.flatMap(s => strategy.shouldTrip.map(_ && (s == Closed)))) {
                                  changeToOpen
                                }).uninterruptible
=======
                            def onComplete(callSuccessful: Boolean) =
                              (for {
                                shouldTrip   <- strategy.shouldTrip(callSuccessful)
                                currentState <- state.get
                                _            <- changeToOpen.when(currentState == Closed && shouldTrip)
                              } yield ()).uninterruptible
>>>>>>> 3a0baf4b

                            f.either.flatMap {
                              case Left(e) if isFailure.isDefinedAt(e) => ZIO.fail(e)
                              case Left(e)                             => ZIO.left(WrappedError(e))
                              case Right(e)                            => ZIO.right(e)

                            }
                              .tapBoth(_ => onComplete(callSuccessful = false), _ => onComplete(callSuccessful = true))
                              .mapError(WrappedError(_))
                              .absolve
                          case Open     =>
                            ZIO.fail(CircuitBreakerOpen)
                          case HalfOpen =>
                            for {
                              isFirstCall <- halfOpenSwitch.getAndUpdate(_ => false)
                              result      <- if (isFirstCall) {
                                               f.mapError(WrappedError(_))
                                                 .tapBoth(
                                                   _ => (strategy.shouldTrip(false) *> changeToOpen).uninterruptible,
                                                   _ => (changeToClosed *> strategy.onReset).uninterruptible
                                                 )
                                             } else {
                                               ZIO.fail(CircuitBreakerOpen)
                                             }
                            } yield result
                        }
      } yield result

    def widen[E2](pf: PartialFunction[E2, E]): CircuitBreaker[E2] = CircuitBreakerImpl[ScheduleState, E2](
      state,
      resetRequests,
      strategy,
      onStateChange,
      schedule,
      pf andThen isFailure,
      halfOpenSwitch
    )
  }

  private[rezilience] def isFailureAny[E]: PartialFunction[E, Boolean] = { case _ => true }

}<|MERGE_RESOLUTION|>--- conflicted
+++ resolved
@@ -194,20 +194,12 @@
                           case Closed   =>
                             // The state may have already changed to Open or even HalfOpen.
                             // This can happen if we fire X calls in parallel where X >= 2 * maxFailures
-<<<<<<< HEAD
-                            def onFail =
-                              (strategy.onFailure *>
-                                ZIO.whenZIO(state.get.flatMap(s => strategy.shouldTrip.map(_ && (s == Closed)))) {
-                                  changeToOpen
-                                }).uninterruptible
-=======
                             def onComplete(callSuccessful: Boolean) =
                               (for {
                                 shouldTrip   <- strategy.shouldTrip(callSuccessful)
                                 currentState <- state.get
                                 _            <- changeToOpen.when(currentState == Closed && shouldTrip)
                               } yield ()).uninterruptible
->>>>>>> 3a0baf4b
 
                             f.either.flatMap {
                               case Left(e) if isFailure.isDefinedAt(e) => ZIO.fail(e)
