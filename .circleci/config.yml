version: 2.1
jobs:
  lint:
    docker:
<<<<<<< HEAD
      - image: hseeberger/scala-sbt:8u312_1.5.8_2.13.7
    steps:
      - checkout
      - run: sbt ++2.13.7! check
  test213:
    docker:
      - image: hseeberger/scala-sbt:17.0.1_1.5.8_2.13.7
    steps:
      - checkout
      - run: sbt ++2.13.7! compile rezilienceJVM/test
  test_dotty:
    docker:
      - image: hseeberger/scala-sbt:17.0.1_1.5.8_3.1.0
    steps:
      - checkout
      - run: sbt ++3.1.0! rezilienceJVM/test
  release:
    docker:
      - image: hseeberger/scala-sbt:17.0.1_1.5.8_2.13.7
    steps:
      - checkout
      - run: git fetch --tags
=======
      - image: hseeberger/scala-sbt:8u312_1.6.2_2.13.8
    steps:
      - checkout
      - restore_cache:
          key: sbt-cache-3
      - run: sbt ++2.13.8! check
      - save_cache:
          key: sbt-cache-3
          paths:
            - "~/.cache/coursier/"
            - "~/.sbt"
            - "~/.m2"
  test213_jdk17:
    docker:
      - image: hseeberger/scala-sbt:17.0.2_1.6.2_2.13.8
    steps:
      - checkout
      - restore_cache:
          key: sbt-cache-3
      - run: sbt ++2.13.8! compile rezilienceJVM/test
      - save_cache:
          key: sbt-cache-3
          paths:
            - "~/.cache/coursier/"
            - "~/.sbt"
            - "~/.m2"
  test213_jdk11:
    docker:
      - image: hseeberger/scala-sbt:11.0.14.1_1.6.2_2.13.8
    steps:
      - checkout
      - restore_cache:
          key: sbt-cache-3
      - run: sbt ++2.13.8! compile rezilienceJVM/test
      - save_cache:
          key: sbt-cache-3
          paths:
            - "~/.cache/coursier/"
            - "~/.sbt"
            - "~/.m2"
  test_dotty_jdk17:
    docker:
      - image: hseeberger/scala-sbt:17.0.2_1.6.2_3.1.1
    steps:
      - checkout
      - restore_cache:
          key: sbt-cache-3
      - run: sbt ++3.1.1! rezilienceJVM/test
      - save_cache:
          key: sbt-cache-3
          paths:
            - "~/.cache/coursier/"
            - "~/.sbt"
            - "~/.m2"
  test212_jdk17:
    docker:
      - image: hseeberger/scala-sbt:17.0.2_1.6.2_2.12.15
    steps:
      - checkout
      - restore_cache:
          key: sbt-cache-3
      - run: sbt ++2.12.15! compile rezilienceJVM/test
      - save_cache:
          key: sbt-cache-3
          paths:
            - "~/.cache/coursier/"
            - "~/.sbt"
            - "~/.m2"
  test212_jdk11:
    docker:
      - image: hseeberger/scala-sbt:11.0.14.1_1.6.2_2.12.15
    steps:
      - checkout
      - restore_cache:
          key: sbt-cache-3
      - run: sbt ++2.12.15! compile rezilienceJVM/test
      - save_cache:
          key: sbt-cache-3
          paths:
            - "~/.cache/coursier/"
            - "~/.sbt"
            - "~/.m2"
  release:
    docker:
      - image: hseeberger/scala-sbt:17.0.2_1.6.2_2.13.8
    steps:
      - checkout
      - run: git fetch --tags
      - restore_cache:
          key: sbt-cache-3
>>>>>>> ce9f6fa6
      - run: apt install -y gnupg
      - run: export GPG_TTY=$(tty)
      - run: echo $PGP_SECRET | base64 --decode | gpg --batch --import
      - run: echo "credentials += Credentials(\"Sonatype Nexus Repository Manager\", \"oss.sonatype.org\", \"$SONATYPE_USER\", \"$SONATYPE_PASSWORD\")" > ~/.sbt/1.0/sonatype.sbt
      - run: sbt ci-release

workflows:
  version: 2
  build:
    jobs:
      - lint:
          filters:
            tags:
              only: /^v(0|[1-9]\d*)\.(0|[1-9]\d*)\.(0|[1-9]\d*)(?:-((?:0|[1-9]\d*|\d*[a-zA-Z-][0-9a-zA-Z-]*)(?:\.(?:0|[1-9]\d*|\d*[a-zA-Z-][0-9a-zA-Z-]*))*))?(?:\+([0-9a-zA-Z-]+(?:\.[0-9a-zA-Z-]+)*))?$/
<<<<<<< HEAD
      - test213:
=======
      - test213_jdk17:
          requires:
            - lint
          filters:
            tags:
              only: /^v(0|[1-9]\d*)\.(0|[1-9]\d*)\.(0|[1-9]\d*)(?:-((?:0|[1-9]\d*|\d*[a-zA-Z-][0-9a-zA-Z-]*)(?:\.(?:0|[1-9]\d*|\d*[a-zA-Z-][0-9a-zA-Z-]*))*))?(?:\+([0-9a-zA-Z-]+(?:\.[0-9a-zA-Z-]+)*))?$/
      - test213_jdk11:
          requires:
            - lint
          filters:
            tags:
              only: /^v(0|[1-9]\d*)\.(0|[1-9]\d*)\.(0|[1-9]\d*)(?:-((?:0|[1-9]\d*|\d*[a-zA-Z-][0-9a-zA-Z-]*)(?:\.(?:0|[1-9]\d*|\d*[a-zA-Z-][0-9a-zA-Z-]*))*))?(?:\+([0-9a-zA-Z-]+(?:\.[0-9a-zA-Z-]+)*))?$/
      - test212_jdk17:
          requires:
            - lint
          filters:
            tags:
              only: /^v(0|[1-9]\d*)\.(0|[1-9]\d*)\.(0|[1-9]\d*)(?:-((?:0|[1-9]\d*|\d*[a-zA-Z-][0-9a-zA-Z-]*)(?:\.(?:0|[1-9]\d*|\d*[a-zA-Z-][0-9a-zA-Z-]*))*))?(?:\+([0-9a-zA-Z-]+(?:\.[0-9a-zA-Z-]+)*))?$/
      - test212_jdk11:
>>>>>>> ce9f6fa6
          requires:
            - lint
          filters:
            tags:
              only: /^v(0|[1-9]\d*)\.(0|[1-9]\d*)\.(0|[1-9]\d*)(?:-((?:0|[1-9]\d*|\d*[a-zA-Z-][0-9a-zA-Z-]*)(?:\.(?:0|[1-9]\d*|\d*[a-zA-Z-][0-9a-zA-Z-]*))*))?(?:\+([0-9a-zA-Z-]+(?:\.[0-9a-zA-Z-]+)*))?$/
<<<<<<< HEAD
      - test_dotty:
=======
      - test_dotty_jdk17:
>>>>>>> ce9f6fa6
          requires:
            - lint
          filters:
            tags:
              only: /^v(0|[1-9]\d*)\.(0|[1-9]\d*)\.(0|[1-9]\d*)(?:-((?:0|[1-9]\d*|\d*[a-zA-Z-][0-9a-zA-Z-]*)(?:\.(?:0|[1-9]\d*|\d*[a-zA-Z-][0-9a-zA-Z-]*))*))?(?:\+([0-9a-zA-Z-]+(?:\.[0-9a-zA-Z-]+)*))?$/
      - release:
          requires:
<<<<<<< HEAD
            - test213
            - test_dotty
=======
            - test213_jdk17
            - test213_jdk11
            - test212_jdk17
            - test212_jdk11
            - test_dotty_jdk17
>>>>>>> ce9f6fa6
          filters:
            branches:
              only:
                - master
                - zio-2.0<|MERGE_RESOLUTION|>--- conflicted
+++ resolved
@@ -2,30 +2,6 @@
 jobs:
   lint:
     docker:
-<<<<<<< HEAD
-      - image: hseeberger/scala-sbt:8u312_1.5.8_2.13.7
-    steps:
-      - checkout
-      - run: sbt ++2.13.7! check
-  test213:
-    docker:
-      - image: hseeberger/scala-sbt:17.0.1_1.5.8_2.13.7
-    steps:
-      - checkout
-      - run: sbt ++2.13.7! compile rezilienceJVM/test
-  test_dotty:
-    docker:
-      - image: hseeberger/scala-sbt:17.0.1_1.5.8_3.1.0
-    steps:
-      - checkout
-      - run: sbt ++3.1.0! rezilienceJVM/test
-  release:
-    docker:
-      - image: hseeberger/scala-sbt:17.0.1_1.5.8_2.13.7
-    steps:
-      - checkout
-      - run: git fetch --tags
-=======
       - image: hseeberger/scala-sbt:8u312_1.6.2_2.13.8
     steps:
       - checkout
@@ -116,7 +92,6 @@
       - run: git fetch --tags
       - restore_cache:
           key: sbt-cache-3
->>>>>>> ce9f6fa6
       - run: apt install -y gnupg
       - run: export GPG_TTY=$(tty)
       - run: echo $PGP_SECRET | base64 --decode | gpg --batch --import
@@ -131,9 +106,6 @@
           filters:
             tags:
               only: /^v(0|[1-9]\d*)\.(0|[1-9]\d*)\.(0|[1-9]\d*)(?:-((?:0|[1-9]\d*|\d*[a-zA-Z-][0-9a-zA-Z-]*)(?:\.(?:0|[1-9]\d*|\d*[a-zA-Z-][0-9a-zA-Z-]*))*))?(?:\+([0-9a-zA-Z-]+(?:\.[0-9a-zA-Z-]+)*))?$/
-<<<<<<< HEAD
-      - test213:
-=======
       - test213_jdk17:
           requires:
             - lint
@@ -153,17 +125,12 @@
             tags:
               only: /^v(0|[1-9]\d*)\.(0|[1-9]\d*)\.(0|[1-9]\d*)(?:-((?:0|[1-9]\d*|\d*[a-zA-Z-][0-9a-zA-Z-]*)(?:\.(?:0|[1-9]\d*|\d*[a-zA-Z-][0-9a-zA-Z-]*))*))?(?:\+([0-9a-zA-Z-]+(?:\.[0-9a-zA-Z-]+)*))?$/
       - test212_jdk11:
->>>>>>> ce9f6fa6
           requires:
             - lint
           filters:
             tags:
               only: /^v(0|[1-9]\d*)\.(0|[1-9]\d*)\.(0|[1-9]\d*)(?:-((?:0|[1-9]\d*|\d*[a-zA-Z-][0-9a-zA-Z-]*)(?:\.(?:0|[1-9]\d*|\d*[a-zA-Z-][0-9a-zA-Z-]*))*))?(?:\+([0-9a-zA-Z-]+(?:\.[0-9a-zA-Z-]+)*))?$/
-<<<<<<< HEAD
-      - test_dotty:
-=======
       - test_dotty_jdk17:
->>>>>>> ce9f6fa6
           requires:
             - lint
           filters:
@@ -171,18 +138,12 @@
               only: /^v(0|[1-9]\d*)\.(0|[1-9]\d*)\.(0|[1-9]\d*)(?:-((?:0|[1-9]\d*|\d*[a-zA-Z-][0-9a-zA-Z-]*)(?:\.(?:0|[1-9]\d*|\d*[a-zA-Z-][0-9a-zA-Z-]*))*))?(?:\+([0-9a-zA-Z-]+(?:\.[0-9a-zA-Z-]+)*))?$/
       - release:
           requires:
-<<<<<<< HEAD
-            - test213
-            - test_dotty
-=======
             - test213_jdk17
             - test213_jdk11
             - test212_jdk17
             - test212_jdk11
             - test_dotty_jdk17
->>>>>>> ce9f6fa6
           filters:
             branches:
               only:
-                - master
-                - zio-2.0+                - master