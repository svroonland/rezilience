--- conflicted
+++ resolved
@@ -6,11 +6,7 @@
 jobs:
   lint:
     docker:
-<<<<<<< HEAD
-      - image: sbtscala/scala-sbt:eclipse-temurin-17.0.13_11_1.10.5_2.13.16
-=======
       - image: sbtscala/scala-sbt:eclipse-temurin-17.0.13_11_1.10.7_2.13.16
->>>>>>> 71c1b868
     steps:
       - checkout
       - restore_cache:
@@ -24,11 +20,7 @@
             - "~/.m2"
   check_docs:
     docker:
-<<<<<<< HEAD
-      - image: sbtscala/scala-sbt:eclipse-temurin-17.0.13_11_1.10.5_2.13.16
-=======
       - image: sbtscala/scala-sbt:eclipse-temurin-17.0.13_11_1.10.7_2.13.16
->>>>>>> 71c1b868
     steps:
       - checkout
       - restore_cache:
@@ -37,17 +29,13 @@
 
   test213_jdk17:
     docker:
-<<<<<<< HEAD
-      - image: sbtscala/scala-sbt:eclipse-temurin-17.0.13_11_1.10.5_2.13.16
-=======
       - image: sbtscala/scala-sbt:eclipse-temurin-17.0.13_11_1.10.7_2.13.16
->>>>>>> 71c1b868
 
     steps:
       - checkout
       - restore_cache:
           key: sbt-cache-3
-      - run: sbt ++2.13.14! compile rezilienceJVM/test config/test
+      - run: sbt ++2.13.16! compile rezilienceJVM/test config/test
       - save_cache:
           key: sbt-cache-3
           paths:
@@ -56,16 +44,12 @@
             - "~/.m2"
   test213_jdk23:
     docker:
-<<<<<<< HEAD
-      - image: sbtscala/scala-sbt:eclipse-temurin-17.0.13_11_1.10.5_2.13.16
-=======
       - image: sbtscala/scala-sbt:eclipse-temurin-23.0.1_11_1.10.7_2.13.16
->>>>>>> 71c1b868
     steps:
       - checkout
       - restore_cache:
           key: sbt-cache-3
-      - run: sbt ++2.13.14! compile rezilienceJVM/test
+      - run: sbt ++2.13.16! compile rezilienceJVM/test
       - save_cache:
           key: sbt-cache-3
           paths:
@@ -88,11 +72,7 @@
             - "~/.m2"
   release:
     docker:
-<<<<<<< HEAD
-      - image: sbtscala/scala-sbt:eclipse-temurin-17.0.13_11_1.10.5_2.13.16
-=======
       - image: sbtscala/scala-sbt:eclipse-temurin-17.0.13_11_1.10.7_2.13.16
->>>>>>> 71c1b868
     steps:
       - checkout
       - run: git fetch --tags
@@ -107,11 +87,7 @@
 
   publish_docs:
     docker:
-<<<<<<< HEAD
-      - image: sbtscala/scala-sbt:eclipse-temurin-17.0.13_11_1.10.5_2.13.16
-=======
       - image: sbtscala/scala-sbt:eclipse-temurin-17.0.13_11_1.10.7_2.13.16
->>>>>>> 71c1b868
     steps:
       - checkout
       - run: apt-get update
