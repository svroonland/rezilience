--- conflicted
+++ resolved
@@ -68,38 +68,6 @@
             - "~/.cache/coursier/"
             - "~/.sbt"
             - "~/.m2"
-<<<<<<< HEAD
-=======
-  test212_jdk17:
-    docker:
-      - image: hseeberger/scala-sbt:17.0.2_1.6.2_2.12.15
-    steps:
-      - checkout
-      - restore_cache:
-          key: sbt-cache-3
-      - run: sbt ++2.12.15! compile rezilienceJVM/test
-      - save_cache:
-          key: sbt-cache-3
-          paths:
-            - "~/.cache/coursier/"
-            - "~/.sbt"
-            - "~/.m2"
-  test212_jdk11:
-    docker:
-      - image: hseeberger/scala-sbt:11.0.14.1_1.6.2_2.12.15
-      
-    steps:
-      - checkout
-      - restore_cache:
-          key: sbt-cache-3
-      - run: sbt ++2.12.15! compile rezilienceJVM/test
-      - save_cache:
-          key: sbt-cache-3
-          paths:
-            - "~/.cache/coursier/"
-            - "~/.sbt"
-            - "~/.m2"
->>>>>>> e48c52f8
   release:
     docker:
       - image: hseeberger/scala-sbt:17.0.2_1.6.2_2.13.8
