import org.scalafmt.sbt.ScalafmtPlugin.autoImport.scalafmtOnCompile
<<<<<<< HEAD
import sbt.Keys.resolvers
val mainScala        = "2.13.8"
val dottyVersion     = "3.1.1"
val allScala         = Seq(mainScala, dottyVersion)
val zioVersion       = "2.0.0-RC6"
val zioConfigVersion = "3.0.0-RC9"

val excludeInferAny        = { options: Seq[String] => options.filterNot(Set("-Xlint:infer-any")) }
lazy val commonJvmSettings = Seq(crossScalaVersions := allScala, Compile / scalacOptions ~= excludeInferAny)
=======
val mainScala     = "2.13.8"
val allScala      = Seq("2.12.15", mainScala)
val scala3Version = "3.1.2"

lazy val commonJvmSettings = Seq(
  crossScalaVersions := allScala :+ scala3Version
)
>>>>>>> 3a0baf4b

lazy val commonJsSettings = Seq(crossScalaVersions := allScala)

inThisBuild(
  List(
    organization := "nl.vroste",
    homepage     := Some(url("https://github.com/svroonland/rezilience")),
    licenses     := List("Apache-2.0" -> url("https://www.apache.org/licenses/LICENSE-2.0")),
    developers   := List(
      Developer(
        "svroonland",
        "Vroste",
        "info@vroste.nl",
        url("https://github.com/svroonland")
      )
    ),
    scmInfo      := Some(
      ScmInfo(url("https://github.com/svroonland/rezilience/"), "scm:git:git@github.com:svroonland/rezilience.git")
    ),
    resolvers += "Sonatype OSS Snapshots" at "https://oss.sonatype.org/content/repositories/snapshots"
  )
)

lazy val root = project
  .in(file("."))
  .aggregate(rezilience.js, rezilience.jvm, config, docs)
  .settings(
    name         := "rezilience",
    publish      := {},
    publishLocal := {}
  )

lazy val rezilience = crossProject(JSPlatform, JVMPlatform)
  .in(file("rezilience"))
  .jvmSettings(commonJvmSettings)
  .jsSettings(commonJsSettings)
  .settings(
    name                     := "rezilience",
    scalaVersion             := mainScala,
    Test / parallelExecution := false,
    Test / run / fork        := true,
    scalafmtOnCompile        := true,
    libraryDependencies ++= Seq(
      "dev.zio"                %%% "zio-streams"             % zioVersion,
      "dev.zio"                %%% "zio-test"                % zioVersion % "test",
      "dev.zio"                %%% "zio-test-sbt"            % zioVersion % "test",
      "org.scala-lang.modules" %%% "scala-collection-compat" % "2.7.0"
    ),
    testFrameworks += new TestFramework("zio.test.sbt.ZTestFramework")
  )

lazy val config = project
  .in(file("rezilience-config"))
  .settings(commonJvmSettings)
  .settings(
    name                     := "rezilience-config",
    scalaVersion             := mainScala,
    Test / parallelExecution := false,
    Test / run / fork        := true,
    scalafmtOnCompile        := true,
    libraryDependencies ++= Seq(
      "dev.zio"                %%% "zio-streams"             % zioVersion,
      "dev.zio"                %%% "zio-config"              % zioConfigVersion,
      "dev.zio"                %%% "zio-config-typesafe"     % zioConfigVersion % "test",
      "dev.zio"                %%% "zio-test"                % zioVersion       % "test",
      "dev.zio"                %%% "zio-test-sbt"            % zioVersion       % "test",
      "org.scala-lang.modules" %%% "scala-collection-compat" % "2.7.0"
    ),
    testFrameworks += new TestFramework("zio.test.sbt.ZTestFramework")
  )
  .dependsOn(rezilience.jvm)

addCommandAlias("fmt", "all scalafmtSbt scalafmt test:scalafmt")
addCommandAlias("check", "all scalafmtSbtCheck scalafmtCheck test:scalafmtCheck")

lazy val docs = project
  .enablePlugins(MicrositesPlugin)
  .enablePlugins(SiteScaladocPlugin)
  .enablePlugins(ScalaUnidocPlugin)
  .settings(commonJvmSettings)
  .settings(
    name                                       := "rezilience",
    publish / skip                             := true,
    description                                := "ZIO-native utilities for making asynchronous systems more resilient to failures",
    ScalaUnidoc / siteSubdirName               := "api",
    addMappingsToSiteDir(ScalaUnidoc / packageDoc / mappings, ScalaUnidoc / siteSubdirName),
    ScalaUnidoc / unidoc / unidocProjectFilter := inAnyProject -- inProjects(rezilience.js),
    git.remoteRepo                             := "git@github.com:svroonland/rezilience.git",
    micrositeUrl                               := "https://svroonland.github.io",
    micrositeBaseUrl                           := "/rezilience",
    micrositePushSiteWith                      := GitHub4s,
    micrositeGithubToken                       := sys.env.get("GITHUB_TOKEN"),
    micrositeHomepage                          := "https://svroonland.github.io/rezilience/",
    micrositeDocumentationUrl                  := "docs",
    micrositeAuthor                            := "vroste",
    micrositeTwitterCreator                    := "@vroste",
    micrositeGithubOwner                       := "svroonland",
    micrositeGithubRepo                        := "rezilience",
    micrositeGitterChannel                     := false,
    micrositeDataDirectory                     := file("docs/src/microsite/data"),
    micrositeFooterText                        := None,
    libraryDependencies ++= Seq(
      "dev.zio"                %%% "zio-streams"             % zioVersion,
      "dev.zio"                %%% "zio-test"                % zioVersion % "test",
      "dev.zio"                %%% "zio-test-sbt"            % zioVersion % "test",
      "org.scala-lang.modules" %%% "scala-collection-compat" % "2.7.0",
      "dev.zio"                %%% "zio-config-typesafe"     % "3.0.0-RC9"
    )
  )
  .dependsOn(rezilience.jvm, config)<|MERGE_RESOLUTION|>--- conflicted
+++ resolved
@@ -1,23 +1,13 @@
 import org.scalafmt.sbt.ScalafmtPlugin.autoImport.scalafmtOnCompile
-<<<<<<< HEAD
 import sbt.Keys.resolvers
 val mainScala        = "2.13.8"
-val dottyVersion     = "3.1.1"
-val allScala         = Seq(mainScala, dottyVersion)
-val zioVersion       = "2.0.0-RC6"
-val zioConfigVersion = "3.0.0-RC9"
+val scala3Version    = "3.1.2"
+val allScala         = Seq(mainScala, scala3Version)
+val zioVersion       = "2.0.0"
+val zioConfigVersion = "3.0.1"
 
 val excludeInferAny        = { options: Seq[String] => options.filterNot(Set("-Xlint:infer-any")) }
 lazy val commonJvmSettings = Seq(crossScalaVersions := allScala, Compile / scalacOptions ~= excludeInferAny)
-=======
-val mainScala     = "2.13.8"
-val allScala      = Seq("2.12.15", mainScala)
-val scala3Version = "3.1.2"
-
-lazy val commonJvmSettings = Seq(
-  crossScalaVersions := allScala :+ scala3Version
-)
->>>>>>> 3a0baf4b
 
 lazy val commonJsSettings = Seq(crossScalaVersions := allScala)
 
