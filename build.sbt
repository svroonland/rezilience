import org.scalafmt.sbt.ScalafmtPlugin.autoImport.scalafmtOnCompile
val mainScala     = "2.13.8"
<<<<<<< HEAD
val allScala      = Seq("2.12.16", mainScala)
val scala3Version = "3.1.2"
=======
val allScala      = Seq("2.12.15", mainScala)
val scala3Version = "3.1.3"
>>>>>>> 2483c6be

lazy val commonJvmSettings = Seq(
  crossScalaVersions := allScala :+ scala3Version
)

lazy val commonJsSettings = Seq(
  crossScalaVersions := allScala
)

inThisBuild(
  List(
    organization := "nl.vroste",
    homepage     := Some(url("https://github.com/svroonland/rezilience")),
    licenses     := List("Apache-2.0" -> url("https://www.apache.org/licenses/LICENSE-2.0")),
    developers   := List(
      Developer(
        "svroonland",
        "Vroste",
        "info@vroste.nl",
        url("https://github.com/svroonland")
      )
    ),
    scmInfo      := Some(
      ScmInfo(url("https://github.com/svroonland/rezilience/"), "scm:git:git@github.com:svroonland/rezilience.git")
    )
  )
)

lazy val root = project
  .in(file("."))
  .aggregate(rezilience.js, rezilience.jvm, config, docs)
  .settings(
    publish      := {},
    publishLocal := {}
  )

lazy val rezilience = crossProject(JSPlatform, JVMPlatform)
  .in(file("rezilience"))
  .jvmSettings(commonJvmSettings)
  .jsSettings(commonJsSettings)
  .settings(
    name                     := "rezilience",
    scalaVersion             := mainScala,
    Test / parallelExecution := false,
    Test / run / fork        := true,
    scalafmtOnCompile        := true,
    libraryDependencies ++= Seq(
      "dev.zio"                %%% "zio-streams"             % "1.0.16",
      "dev.zio"                %%% "zio-test"                % "1.0.16" % "test",
      "dev.zio"                %%% "zio-test-sbt"            % "1.0.16" % "test",
      "org.scala-lang.modules" %%% "scala-collection-compat" % "2.8.0"
    ),
    testFrameworks += new TestFramework("zio.test.sbt.ZTestFramework")
  )

lazy val config = project
  .in(file("rezilience-config"))
  .settings(commonJvmSettings)
  .settings(
    name                     := "rezilience-config",
    scalaVersion             := mainScala,
    Test / parallelExecution := false,
    Test / run / fork        := true,
    scalafmtOnCompile        := true,
    libraryDependencies ++= Seq(
      "dev.zio"                %%% "zio-streams"             % "1.0.16",
      "dev.zio"                %%% "zio-config"              % "2.0.4",
      "dev.zio"                %%% "zio-config-typesafe"     % "2.0.4"  % "test",
      "dev.zio"                %%% "zio-test"                % "1.0.16" % "test",
      "dev.zio"                %%% "zio-test-sbt"            % "1.0.16" % "test",
      "org.scala-lang.modules" %%% "scala-collection-compat" % "2.8.0"
    ),
    testFrameworks += new TestFramework("zio.test.sbt.ZTestFramework")
  )
  .dependsOn(rezilience.jvm)

addCommandAlias("fmt", "all scalafmtSbt scalafmt test:scalafmt")
addCommandAlias("check", "all scalafmtSbtCheck scalafmtCheck test:scalafmtCheck")

lazy val docs = project
  .enablePlugins(MicrositesPlugin)
  .enablePlugins(SiteScaladocPlugin)
  .enablePlugins(ScalaUnidocPlugin)
  .settings(
    name                                       := "rezilience",
    publish / skip                             := true,
    description                                := "ZIO-native utilities for making asynchronous systems more resilient to failures",
    ScalaUnidoc / siteSubdirName               := "api",
    addMappingsToSiteDir(ScalaUnidoc / packageDoc / mappings, ScalaUnidoc / siteSubdirName),
    ScalaUnidoc / unidoc / unidocProjectFilter := inAnyProject -- inProjects(rezilience.js),
    git.remoteRepo                             := "git@github.com:svroonland/rezilience.git",
    micrositeUrl                               := "https://svroonland.github.io",
    micrositeBaseUrl                           := "/rezilience",
    micrositePushSiteWith                      := GitHub4s,
    micrositeGithubToken                       := sys.env.get("GITHUB_TOKEN"),
    micrositeHomepage                          := "https://svroonland.github.io/rezilience/",
    micrositeDocumentationUrl                  := "docs",
    micrositeAuthor                            := "vroste",
    micrositeTwitterCreator                    := "@vroste",
    micrositeGithubOwner                       := "svroonland",
    micrositeGithubRepo                        := "rezilience",
    micrositeGitterChannel                     := false,
    micrositeDataDirectory                     := file("docs/src/microsite/data"),
    micrositeFooterText                        := None,
    libraryDependencies ++= Seq(
      "dev.zio"                %%% "zio-streams"             % "1.0.16",
      "dev.zio"                %%% "zio-test"                % "1.0.16" % "test",
      "dev.zio"                %%% "zio-test-sbt"            % "1.0.16" % "test",
      "org.scala-lang.modules" %%% "scala-collection-compat" % "2.8.0",
      "dev.zio"                %%% "zio-config-typesafe"     % "2.0.4"
    )
  )
  .dependsOn(rezilience.jvm, config)<|MERGE_RESOLUTION|>--- conflicted
+++ resolved
@@ -1,12 +1,7 @@
 import org.scalafmt.sbt.ScalafmtPlugin.autoImport.scalafmtOnCompile
 val mainScala     = "2.13.8"
-<<<<<<< HEAD
 val allScala      = Seq("2.12.16", mainScala)
-val scala3Version = "3.1.2"
-=======
-val allScala      = Seq("2.12.15", mainScala)
 val scala3Version = "3.1.3"
->>>>>>> 2483c6be
 
 lazy val commonJvmSettings = Seq(
   crossScalaVersions := allScala :+ scala3Version
