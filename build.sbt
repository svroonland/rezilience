val mainScala = "2.13.3"
val allScala  = Seq("2.12.11", mainScala)

inThisBuild(
  List(
    organization := "nl.vroste",
    version := "0.1",
    homepage := Some(url("https://github.com/svroonland/rezilience")),
    licenses := List("Apache-2.0" -> url("http://www.apache.org/licenses/LICENSE-2.0")),
    scalaVersion := mainScala,
    crossScalaVersions := allScala,
    parallelExecution in Test := false,
    fork in Test := false,
    fork in run := true,
    publishMavenStyle := true,
    publishArtifact in Test :=
      false,
    assemblyJarName in assembly := "rezilience-" + version.value + ".jar",
    test in assembly := {},
    target in assembly := file(baseDirectory.value + "/../bin/"),
    assemblyMergeStrategy in assembly := {
      case PathList("META-INF", xs @ _*)       => MergeStrategy.discard
      case n if n.startsWith("reference.conf") => MergeStrategy.concat
      case _                                   => MergeStrategy.first
    },
    bintrayOrganization := Some("vroste"),
    bintrayReleaseOnPublish in ThisBuild := false,
    bintrayPackageLabels := Seq("zio", "circuit-breaker")
  )
)

name := "rezilience"
scalafmtOnCompile := true

libraryDependencies ++= Seq(
<<<<<<< HEAD
  "dev.zio"                %% "zio-streams"             % "1.0.1",
  "dev.zio"                %% "zio-test"                % "1.0.1" % "test",
  "dev.zio"                %% "zio-test-sbt"            % "1.0.1" % "test",
  "org.scala-lang.modules" %% "scala-collection-compat" % "2.1.6"
=======
  "dev.zio"                %% "zio-streams"             % "1.0.0",
  "dev.zio"                %% "zio-test"                % "1.0.0" % "test",
  "dev.zio"                %% "zio-test-sbt"            % "1.0.0" % "test",
  "org.scala-lang.modules" %% "scala-collection-compat" % "2.2.0"
>>>>>>> cb0b60ff
)

testFrameworks += new TestFramework("zio.test.sbt.ZTestFramework")

addCommandAlias("fmt", "all scalafmtSbt scalafmt test:scalafmt")
addCommandAlias("check", "all scalafmtSbtCheck scalafmtCheck test:scalafmtCheck")<|MERGE_RESOLUTION|>--- conflicted
+++ resolved
@@ -33,17 +33,10 @@
 scalafmtOnCompile := true
 
 libraryDependencies ++= Seq(
-<<<<<<< HEAD
   "dev.zio"                %% "zio-streams"             % "1.0.1",
   "dev.zio"                %% "zio-test"                % "1.0.1" % "test",
   "dev.zio"                %% "zio-test-sbt"            % "1.0.1" % "test",
-  "org.scala-lang.modules" %% "scala-collection-compat" % "2.1.6"
-=======
-  "dev.zio"                %% "zio-streams"             % "1.0.0",
-  "dev.zio"                %% "zio-test"                % "1.0.0" % "test",
-  "dev.zio"                %% "zio-test-sbt"            % "1.0.0" % "test",
   "org.scala-lang.modules" %% "scala-collection-compat" % "2.2.0"
->>>>>>> cb0b60ff
 )
 
 testFrameworks += new TestFramework("zio.test.sbt.ZTestFramework")
