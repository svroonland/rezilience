import org.scalafmt.sbt.ScalafmtPlugin.autoImport.scalafmtOnCompile
val mainScala    = "2.13.6"
val allScala     = Seq("2.12.15", mainScala)
val dottyVersion = "3.0.0"

lazy val commonJvmSettings = Seq(
  crossScalaVersions := allScala :+ dottyVersion
)

lazy val commonJsSettings = Seq(
  crossScalaVersions := allScala
)

inThisBuild(
  List(
    organization := "nl.vroste",
    homepage := Some(url("https://github.com/svroonland/rezilience")),
    licenses := List("Apache-2.0" -> url("http://www.apache.org/licenses/LICENSE-2.0")),
    developers := List(
      Developer(
        "svroonland",
        "Vroste",
        "info@vroste.nl",
        url("https://github.com/svroonland")
      )
    ),
    scmInfo := Some(
      ScmInfo(url("https://github.com/svroonland/rezilience/"), "scm:git:git@github.com:svroonland/rezilience.git")
    )
  )
)

lazy val root = project
  .in(file("."))
  .aggregate(rezilience.js, rezilience.jvm)
  .settings(
    publish := {},
    publishLocal := {}
  )

lazy val rezilience = crossProject(JSPlatform, JVMPlatform)
  .in(file("rezilience"))
  .jvmSettings(
    commonJvmSettings ++ Seq(
      libraryDependencies ++= Seq(
        "org.hdrhistogram" % "HdrHistogram" % "2.1.12"
      )
    )
  )
  .jsSettings(commonJsSettings)
  .settings(
    name := "rezilience",
    scalaVersion := mainScala,
    parallelExecution in Test := false,
    fork in Test := true,
    fork in run := true,
    scalafmtOnCompile := true,
    libraryDependencies ++= Seq(
      "dev.zio"                %%% "zio-streams"             % "1.0.12",
      "dev.zio"                %%% "zio-test"                % "1.0.12" % "test",
      "dev.zio"                %%% "zio-test-sbt"            % "1.0.12" % "test",
      "org.scala-lang.modules" %%% "scala-collection-compat" % "2.5.0"
    ),
    testFrameworks += new TestFramework("zio.test.sbt.ZTestFramework")
  )

addCommandAlias("fmt", "all scalafmtSbt scalafmt test:scalafmt")
addCommandAlias("check", "all scalafmtSbtCheck scalafmtCheck test:scalafmtCheck docs/makeMdoc")

lazy val docs = project
  .enablePlugins(MicrositesPlugin)
  .enablePlugins(SiteScaladocPlugin)
  .enablePlugins(ScalaUnidocPlugin)
  .settings(
    name := "rezilience",
    skip in publish := true,
    description := "ZIO-native utilities for making asynchronous systems more resilient to failures",
    siteSubdirName in ScalaUnidoc := "api",
    addMappingsToSiteDir(mappings in (ScalaUnidoc, packageDoc), siteSubdirName in ScalaUnidoc),
    unidocProjectFilter in (ScalaUnidoc, unidoc) := inAnyProject -- inProjects(rezilience.js),
    git.remoteRepo := "git@github.com:svroonland/rezilience.git",
    micrositeUrl := "https://svroonland.github.io",
    micrositeBaseUrl := "/rezilience",
    micrositePushSiteWith := GitHub4s,
    micrositeGithubToken := sys.env.get("GITHUB_TOKEN"),
    micrositeHomepage := "https://svroonland.github.io/rezilience/",
    micrositeDocumentationUrl := "docs",
    micrositeAuthor := "vroste",
    micrositeTwitterCreator := "@vroste",
    micrositeGithubOwner := "svroonland",
    micrositeGithubRepo := "rezilience",
    micrositeGitterChannel := false,
    micrositeDataDirectory := file("docs/src/microsite/data"),
    micrositeFooterText := None,
    libraryDependencies ++= Seq(
<<<<<<< HEAD
      "dev.zio"                %%% "zio-streams"             % "1.0.5",
      "dev.zio"                %%% "zio-test"                % "1.0.5" % "test",
      "dev.zio"                %%% "zio-test-sbt"            % "1.0.5" % "test",
      "org.scala-lang.modules" %%% "scala-collection-compat" % "2.4.2"
=======
      "dev.zio"                %%% "zio-streams"             % "1.0.12",
      "dev.zio"                %%% "zio-test"                % "1.0.12" % "test",
      "dev.zio"                %%% "zio-test-sbt"            % "1.0.12" % "test",
      "org.scala-lang.modules" %%% "scala-collection-compat" % "2.5.0"
>>>>>>> e5f33610
    )
  )
  .dependsOn(rezilience.jvm)<|MERGE_RESOLUTION|>--- conflicted
+++ resolved
@@ -93,17 +93,10 @@
     micrositeDataDirectory := file("docs/src/microsite/data"),
     micrositeFooterText := None,
     libraryDependencies ++= Seq(
-<<<<<<< HEAD
-      "dev.zio"                %%% "zio-streams"             % "1.0.5",
-      "dev.zio"                %%% "zio-test"                % "1.0.5" % "test",
-      "dev.zio"                %%% "zio-test-sbt"            % "1.0.5" % "test",
-      "org.scala-lang.modules" %%% "scala-collection-compat" % "2.4.2"
-=======
       "dev.zio"                %%% "zio-streams"             % "1.0.12",
       "dev.zio"                %%% "zio-test"                % "1.0.12" % "test",
       "dev.zio"                %%% "zio-test-sbt"            % "1.0.12" % "test",
       "org.scala-lang.modules" %%% "scala-collection-compat" % "2.5.0"
->>>>>>> e5f33610
     )
   )
   .dependsOn(rezilience.jvm)