--- conflicted
+++ resolved
@@ -49,17 +49,10 @@
     Test / run / fork        := true,
     scalafmtOnCompile        := true,
     libraryDependencies ++= Seq(
-<<<<<<< HEAD
-      "dev.zio"                %%% "zio-streams"             % "1.0.14",
-      "dev.zio"                %%% "zio-test"                % "1.0.14" % "test",
-      "dev.zio"                %%% "zio-test-sbt"            % "1.0.14" % "test",
-      "org.scala-lang.modules" %%% "scala-collection-compat" % "2.8.0"
-=======
       "dev.zio"                %%% "zio-streams"             % "1.0.16",
       "dev.zio"                %%% "zio-test"                % "1.0.16" % "test",
       "dev.zio"                %%% "zio-test-sbt"            % "1.0.16" % "test",
-      "org.scala-lang.modules" %%% "scala-collection-compat" % "2.7.0"
->>>>>>> 21d79c4a
+      "org.scala-lang.modules" %%% "scala-collection-compat" % "2.8.0"
     ),
     testFrameworks += new TestFramework("zio.test.sbt.ZTestFramework")
   )
@@ -77,15 +70,9 @@
       "dev.zio"                %%% "zio-streams"             % "1.0.16",
       "dev.zio"                %%% "zio-config"              % "2.0.4",
       "dev.zio"                %%% "zio-config-typesafe"     % "2.0.4"  % "test",
-<<<<<<< HEAD
-      "dev.zio"                %%% "zio-test"                % "1.0.14" % "test",
-      "dev.zio"                %%% "zio-test-sbt"            % "1.0.14" % "test",
-      "org.scala-lang.modules" %%% "scala-collection-compat" % "2.8.0"
-=======
       "dev.zio"                %%% "zio-test"                % "1.0.16" % "test",
       "dev.zio"                %%% "zio-test-sbt"            % "1.0.16" % "test",
-      "org.scala-lang.modules" %%% "scala-collection-compat" % "2.7.0"
->>>>>>> 21d79c4a
+      "org.scala-lang.modules" %%% "scala-collection-compat" % "2.8.0"
     ),
     testFrameworks += new TestFramework("zio.test.sbt.ZTestFramework")
   )
@@ -120,17 +107,10 @@
     micrositeDataDirectory                     := file("docs/src/microsite/data"),
     micrositeFooterText                        := None,
     libraryDependencies ++= Seq(
-<<<<<<< HEAD
-      "dev.zio"                %%% "zio-streams"             % "1.0.14",
-      "dev.zio"                %%% "zio-test"                % "1.0.14" % "test",
-      "dev.zio"                %%% "zio-test-sbt"            % "1.0.14" % "test",
-      "org.scala-lang.modules" %%% "scala-collection-compat" % "2.8.0",
-=======
       "dev.zio"                %%% "zio-streams"             % "1.0.16",
       "dev.zio"                %%% "zio-test"                % "1.0.16" % "test",
       "dev.zio"                %%% "zio-test-sbt"            % "1.0.16" % "test",
-      "org.scala-lang.modules" %%% "scala-collection-compat" % "2.7.0",
->>>>>>> 21d79c4a
+      "org.scala-lang.modules" %%% "scala-collection-compat" % "2.8.0",
       "dev.zio"                %%% "zio-config-typesafe"     % "2.0.4"
     )
   )
