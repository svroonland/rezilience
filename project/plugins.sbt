resolvers += "OSS Snapshots" at "https://oss.sonatype.org/content/repositories/snapshots"

addSbtPlugin("org.scalameta"      % "sbt-scalafmt"             % "2.5.2")
addSbtPlugin("org.typelevel"      % "sbt-tpolecat"             % "0.5.2")
addSbtPlugin("com.eed3si9n"       % "sbt-assembly"             % "2.3.0")
addSbtPlugin("org.scala-js"       % "sbt-scalajs"              % "1.17.0")
addSbtPlugin("org.portable-scala" % "sbt-scalajs-crossproject" % "1.3.2")
addSbtPlugin("io.shiftleft"       % "sbt-ci-release-early"     % "2.0.46")
addSbtPlugin("com.47deg"          % "sbt-microsites"           % "1.4.4")
addSbtPlugin("com.github.sbt"     % "sbt-unidoc"               % "0.5.0")

addSbtPlugin("com.github.sbt" % "sbt-ci-release" % "1.7.0")
<<<<<<< HEAD
addSbtPlugin("com.github.sbt" % "sbt-pgp"        % "2.2.1")
addSbtPlugin("com.github.sbt" % "sbt-dynver"     % "5.1.0")
addSbtPlugin("org.xerial.sbt" % "sbt-sonatype"   % "3.11.3")
=======
addSbtPlugin("com.github.sbt" % "sbt-pgp"        % "2.3.0")
addSbtPlugin("com.github.sbt" % "sbt-dynver"     % "5.0.1")
addSbtPlugin("org.xerial.sbt" % "sbt-sonatype"   % "3.12.2")
>>>>>>> 75d39670
<|MERGE_RESOLUTION|>--- conflicted
+++ resolved
@@ -10,12 +10,6 @@
 addSbtPlugin("com.github.sbt"     % "sbt-unidoc"               % "0.5.0")
 
 addSbtPlugin("com.github.sbt" % "sbt-ci-release" % "1.7.0")
-<<<<<<< HEAD
-addSbtPlugin("com.github.sbt" % "sbt-pgp"        % "2.2.1")
+addSbtPlugin("com.github.sbt" % "sbt-pgp"        % "2.3.0")
 addSbtPlugin("com.github.sbt" % "sbt-dynver"     % "5.1.0")
-addSbtPlugin("org.xerial.sbt" % "sbt-sonatype"   % "3.11.3")
-=======
-addSbtPlugin("com.github.sbt" % "sbt-pgp"        % "2.3.0")
-addSbtPlugin("com.github.sbt" % "sbt-dynver"     % "5.0.1")
-addSbtPlugin("org.xerial.sbt" % "sbt-sonatype"   % "3.12.2")
->>>>>>> 75d39670
+addSbtPlugin("org.xerial.sbt" % "sbt-sonatype"   % "3.12.2")