package nl.vroste.rezilience

import nl.vroste.rezilience.CircuitBreaker.{ CircuitBreakerCallError, WrappedError }
import zio.clock.Clock
import zio.stream.ZStream
import zio._
import zio.duration._

/**
 * CircuitBreaker protects external resources against overload under failure
 *
 * Operates in three states:
 *
 * - Closed (initial state / normal operation): calls are let through normally. Call failures and successes
 *   update the call statistics, eg failure count. When the statistics satisfy some criteria, the circuit
 *   breaker is 'tripped' and set to the Open state. Note that after this switch, in-flight calls are not canceled.
 *   Their success  or failure does not affect the circuit breaker anymore though.
 *
 * - Open: all calls fail fast with a `CircuitBreakerOpen` error. After the reset timeout,
 *   the states changes to HalfOpen
 *
 * - HalfOpen: the first call is let through. Meanwhile all other calls fail with a
 *   `CircuitBreakerOpen` error. If the first call succeeds, the state changes to
 *   Closed again (normal operation). If it fails, the state changes back to Open.
 *   The reset timeout is governed by a reset policy, which is typically an exponential backoff.
 *
 * Two tripping strategies are implemented:
 * 1) Failure counting. When the number of successive failures exceeds a threshold, the circuit
 *    breaker is tripped.
 *
 *   Note that the maximum number of failures before tripping the circuit breaker is not absolute under
 *   concurrent execution. I.e. if you make 20 calls to a failing system in parallel via a circuit breaker
 *   with max 10 failures, the calls will be running concurrently. The circuit breaker will trip
 *   after 10 calls, but the remaining 10 that are in-flight will continue to run and fail as well.
 *
 *   TODO what to do if you want this kind of behavior, or should we make it an option?
 *
 * 2) Failure rate. When the fraction of failed calls in some sample period exceeds
 *    a threshold (between 0 and 1), the circuit breaker is tripped.
 *
 */
trait CircuitBreaker {

  /**
   * Execute a given effect with the circuit breaker
   *
   * @param f Effect to execute
   * @return A ZIO that either succeeds with the success of the given f or fails with either a `CircuitBreakerOpen`
   *         or a `WrappedError` of the error of the given f
   */
  def withCircuitBreaker[R, E, A](f: ZIO[R, E, A]): ZIO[R with Clock, CircuitBreakerCallError[E], A]

  /**
   * Execute the given effect with the circuit breaker
   *
   * Only failures that match according to `isFailure` are treated as failures by the circuit breaker. Other failures
   * are passed on, circumventing the circuit breaker's failure counter.
   *
   * @param f
   * @param isFailure
   * @tparam R
   * @tparam E
   * @tparam A
   * @return
   */
  def withCircuitBreaker[R, E, A](
    f: ZIO[R, E, A],
    isFailure: PartialFunction[E, Any]
  ): ZIO[R with Clock, CircuitBreakerCallError[E], A] =
    withCircuitBreaker {
      f.either.flatMap {
        case Left(e) if isFailure.isDefinedAt(e) => ZIO.fail(e)
        case Left(e)                             => ZIO.succeed(Left(WrappedError(e)))
        case Right(e)                            => ZIO.succeed(Right(e))
      }
    }.absolve
}

object CircuitBreaker {
  import State._

  sealed trait CircuitBreakerCallError[+E]
  case object CircuitBreakerOpen       extends CircuitBreakerCallError[Nothing]
  case class WrappedError[E](error: E) extends CircuitBreakerCallError[E]

  sealed trait State

  object State {
    case object Closed   extends State
    case object HalfOpen extends State
    case object Open     extends State
  }

  /**
   * Create a CircuitBreaker that fails when a number of successive failures (no pun intended) has been counted
   *
   * @param maxFailures Maximum number of failures before tripping the circuit breaker
   * @param resetPolicy Reset schedule after too many failures. Typically an exponential backoff strategy is used.
   * @param onStateChange Observer for circuit breaker state changes
   * @return The CircuitBreaker as a managed resource
   */
  def withMaxFailures(
    maxFailures: Int,
    resetPolicy: Schedule[Clock, Any, Duration] = Schedule.exponential(1.second, 2.0),
    onStateChange: State => UIO[Unit] = _ => ZIO.unit
  ): ZManaged[Clock, Nothing, CircuitBreaker] =
    make(TrippingStrategy.failureCount(maxFailures), resetPolicy, onStateChange)

  /**
   * Create a CircuitBreaker with the given tripping strategy
   *
   * @param trippingStrategy Determines under which conditions the CircuitBraker trips
   * @param resetPolicy Reset schedule after too many failures. Typically an exponential backoff strategy is used.
   * @param onStateChange Observer for circuit breaker state changes
   * @return
   */
  def make[R1](
    trippingStrategy: ZManaged[R1, Nothing, TrippingStrategy],
    resetPolicy: Schedule[Clock, Any, Any],
    onStateChange: State => UIO[Unit] = _ => ZIO.unit
  ): ZManaged[R1 with Clock, Nothing, CircuitBreaker] =
    for {
      strategy       <- trippingStrategy
      state          <- Ref.make[State](Closed).toManaged_
      halfOpenSwitch <- Ref.make[Boolean](true).toManaged_
      schedule       <- resetPolicy.driver.toManaged_
      resetRequests  <- ZQueue.bounded[Unit](1).toManaged_
      _ <- ZStream
            .fromQueue(resetRequests)
            .mapM { _ =>
              for {
<<<<<<< HEAD
                s <- schedule.next(())
=======
                _ <- schedule.next(()) // TODO handle schedule completion?
>>>>>>> acc999ca
                _ <- halfOpenSwitch.set(true)
                _ <- state.set(HalfOpen)
                _ <- onStateChange(HalfOpen).fork // Do not wait for user code
              } yield ()
            }
            .runDrain
            .forkManaged
    } yield new CircuitBreaker {

      val changeToOpen = state.set(Open) *>
        resetRequests.offer(()) <*
        onStateChange(Open).fork // Do not wait for user code

      val changeToClosed = strategy.onReset *>
        schedule.reset *>
        state.set(Closed) <*
        onStateChange(Closed).fork // Do not wait for user code

      override def withCircuitBreaker[R, E, A](f: ZIO[R, E, A]): ZIO[R with Clock, CircuitBreakerCallError[E], A] =
        for {
          currentState <- state.get
          result <- currentState match {
                     case Closed =>
                       // The state may have already changed to Open or even HalfOpen.
                       // This can happen if we fire X calls in parallel where X >= 2 * maxFailures
                       def onFail =
                         strategy.onFailure *>
                           ZIO.whenM(state.get.flatMap(s => strategy.shouldTrip.map(_ && (s == Closed)))) {
                             changeToOpen
                           }

                       f.tapBoth(_ => onFail, _ => strategy.onSuccess)
                         .mapError(WrappedError(_))
                     case Open =>
                       ZIO.fail(CircuitBreakerOpen)
                     case HalfOpen =>
                       for {
                         isFirstCall <- halfOpenSwitch.getAndUpdate(_ => false)
                         result <- if (isFirstCall) {
                                    f.mapError(WrappedError(_))
                                      .tapBoth(
                                        _ => strategy.onFailure *> changeToOpen,
                                        _ => changeToClosed *> strategy.onReset
                                      )
                                  } else {
                                    ZIO.fail(CircuitBreakerOpen)
                                  }
                       } yield result
                   }
        } yield result
    }

}<|MERGE_RESOLUTION|>--- conflicted
+++ resolved
@@ -129,11 +129,7 @@
             .fromQueue(resetRequests)
             .mapM { _ =>
               for {
-<<<<<<< HEAD
-                s <- schedule.next(())
-=======
                 _ <- schedule.next(()) // TODO handle schedule completion?
->>>>>>> acc999ca
                 _ <- halfOpenSwitch.set(true)
                 _ <- state.set(HalfOpen)
                 _ <- onStateChange(HalfOpen).fork // Do not wait for user code
